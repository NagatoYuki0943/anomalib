--- conflicted
+++ resolved
@@ -171,7 +171,6 @@
     use_random_tiling: False
     random_tile_count: 16
 ```
-<<<<<<< HEAD
 > example
 
 ```yaml
@@ -215,8 +214,6 @@
 ```
 
 ## Inference
-=======
->>>>>>> 85484ffe
 
 ### ⚠️ Anomalib > v.0.4.0 Beta - Subject to Change
 We introduce a new CLI approach that uses [PyTorch Lightning CLI](https://pytorch-lightning.readthedocs.io/en/stable/common/lightning_cli.html). To train a model using the new CLI, one would call the following:
