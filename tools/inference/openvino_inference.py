--- conflicted
+++ resolved
@@ -97,10 +97,6 @@
             )
 
         if args.output:
-<<<<<<< HEAD
-            #                                               args.input -> filename  根据 torch_inference.py 修改
-=======
->>>>>>> 764f97dd
             file_path = generate_output_image_filename(input_path=filename, output_path=args.output)
             visualizer.save(file_path=file_path, image=output)
 
