"""Feature Extractor.

This script extracts features from a CNN network
"""

# Copyright (C) 2022-2024 Intel Corporation
# SPDX-License-Identifier: Apache-2.0

import logging
from collections.abc import Sequence

import timm
import torch
from torch import nn

logger = logging.getLogger(__name__)


class TimmFeatureExtractor(nn.Module):
    """Extract features from a CNN.

    Args:
        backbone (nn.Module): The backbone to which the feature extraction hooks are attached.
        layers (Iterable[str]): List of layer names of the backbone to which the hooks are attached.
        pre_trained (bool): Whether to use a pre-trained backbone. Defaults to True.
        requires_grad (bool): Whether to require gradients for the backbone. Defaults to False.
            Models like ``stfpm`` use the feature extractor model as a trainable network. In such cases gradient
            computation is required.

    Example:
        .. code-block:: python

            import torch
            from anomalib.models.components.feature_extractors import TimmFeatureExtractor

<<<<<<< HEAD
        >>> model = TimmFeatureExtractor(backbone="resnet18", layers=['layer1', 'layer2', 'layer3'])
        >>> input = torch.rand((32, 3, 256, 256))
        >>> features = model(input)
=======
            model = TimmFeatureExtractor(model="resnet18", layers=['layer1', 'layer2', 'layer3'])
            input = torch.rand((32, 3, 256, 256))
            features = model(input)
>>>>>>> b5a29d70

            print([layer for layer in features.keys()])
            # Output: ['layer1', 'layer2', 'layer3']

            print([feature.shape for feature in features.values()]()
            # Output: [torch.Size([32, 64, 64, 64]), torch.Size([32, 128, 32, 32]), torch.Size([32, 256, 16, 16])]
    """

    def __init__(
        self,
        backbone: str,
        layers: Sequence[str],
        pre_trained: bool = True,
        requires_grad: bool = False,
    ) -> None:
        super().__init__()

        # Extract backbone-name and weight-URI from the backbone string.
        if "__AT__" in backbone:
            backbone, uri = backbone.split("__AT__")
            pretrained_cfg = timm.models.registry.get_pretrained_cfg(backbone)
            # Override pretrained_cfg["url"] to use different pretrained weights.
            pretrained_cfg["url"] = uri
        else:
            pretrained_cfg = None

        self.backbone = backbone
        self.layers = list(layers)
        self.idx = self._map_layer_to_idx()
        self.requires_grad = requires_grad
        self.feature_extractor = timm.create_model(
            backbone,
            pretrained=pre_trained,
            pretrained_cfg=pretrained_cfg,
            features_only=True,
            exportable=True,
            out_indices=self.idx,
        )
        self.out_dims = self.feature_extractor.feature_info.channels()
        self._features = {layer: torch.empty(0) for layer in self.layers}

    def _map_layer_to_idx(self) -> list[int]:
        """Map set of layer names to indices of model.

        Returns:
            list[int]: Feature map extracted from the CNN.
        """
        idx = []
        model = timm.create_model(
            self.backbone,
            pretrained=False,
            features_only=True,
            exportable=True,
        )
        # model.feature_info.info returns list of dicts containing info, inside which "module" contains layer name
        layer_names = [info["module"] for info in model.feature_info.info]
        for layer in self.layers:
            try:
                idx.append(layer_names.index(layer))
            except ValueError:  # noqa: PERF203
                msg = f"Layer {layer} not found in model {self.backbone}. Available layers: {layer_names}"
                logger.warning(msg)
                # Remove unfound key from layer dict
                self.layers.remove(layer)

        return idx

    def forward(self, inputs: torch.Tensor) -> dict[str, torch.Tensor]:
        """Forward-pass input tensor into the CNN.

        Args:
            inputs (torch.Tensor): Input tensor

        Returns:
            Feature map extracted from the CNN

        Example:
            .. code-block:: python

                model = TimmFeatureExtractor(model="resnet50", layers=['layer3'])
                input = torch.rand((32, 3, 256, 256))
                features = model.forward(input)

        """
        if self.requires_grad:
            features = dict(zip(self.layers, self.feature_extractor(inputs), strict=True))
        else:
            self.feature_extractor.eval()
            with torch.no_grad():
                features = dict(zip(self.layers, self.feature_extractor(inputs), strict=True))
        return features<|MERGE_RESOLUTION|>--- conflicted
+++ resolved
@@ -33,15 +33,9 @@
             import torch
             from anomalib.models.components.feature_extractors import TimmFeatureExtractor
 
-<<<<<<< HEAD
-        >>> model = TimmFeatureExtractor(backbone="resnet18", layers=['layer1', 'layer2', 'layer3'])
-        >>> input = torch.rand((32, 3, 256, 256))
-        >>> features = model(input)
-=======
             model = TimmFeatureExtractor(model="resnet18", layers=['layer1', 'layer2', 'layer3'])
             input = torch.rand((32, 3, 256, 256))
             features = model(input)
->>>>>>> b5a29d70
 
             print([layer for layer in features.keys()])
             # Output: ['layer1', 'layer2', 'layer3']
