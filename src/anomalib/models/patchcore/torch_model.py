--- conflicted
+++ resolved
@@ -205,13 +205,7 @@
             Tensor: Patch scores.
             Tensor: Locations of the nearest neighbor(s).
         """
-<<<<<<< HEAD
-        print(embedding.size(), self.memory_bank.size())         # [784, 384] [16385, 384]
-        # distances = torch.cdist(embedding, self.memory_bank, p=2.0)
-        distances = fast_cdist(embedding, self.memory_bank)
-=======
         distances = self.euclidean_dist(embedding, self.memory_bank)
->>>>>>> cdedf054
         if n_neighbors == 1:
             # when n_neighbors is 1, speed up computation by using min instead of topk
             patch_scores, locations = distances.min(1)
@@ -246,12 +240,7 @@
         # indices of N_b(m^*) in the paper
         _, support_samples = self.nearest_neighbors(nn_sample, n_neighbors=self.num_neighbors)
         # 4. Find the distance of the patch features to each of the support samples
-<<<<<<< HEAD
-        # distances = torch.cdist(max_patches_features.unsqueeze(1), self.memory_bank[support_samples], p=2.0)
-        distances = fast_cdist(max_patches_features.unsqueeze(1), self.memory_bank[support_samples])
-=======
         distances = self.euclidean_dist(max_patches_features.unsqueeze(1), self.memory_bank[support_samples])
->>>>>>> cdedf054
         # 5. Apply softmax to find the weights
         weights = (1 - F.softmax(distances.squeeze(1), 1))[..., 0]
         # 6. Apply the weight factor to the score
