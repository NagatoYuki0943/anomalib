"""Towards Total Recall in Industrial Anomaly Detection.

Paper https://arxiv.org/abs/2106.08265.
"""

# Copyright (C) 2022 Intel Corporation
# SPDX-License-Identifier: Apache-2.0

from __future__ import annotations

import logging

import torch
from omegaconf import DictConfig, ListConfig
from pytorch_lightning.utilities.types import STEP_OUTPUT
from torch import Tensor

from anomalib.models.components import AnomalyModule
from anomalib.models.patchcore.torch_model import PatchcoreModel

logger = logging.getLogger(__name__)


class Patchcore(AnomalyModule):
    """PatchcoreLightning Module to train PatchCore algorithm.

    Args:
<<<<<<< HEAD
        input_size (tuple[int, int], optional): Size of the model input. Defaults to (224, 224).
        backbone (str, optional): Backbone CNN network. Defaults to "wide_resnet50_2".
        layers (list[str], optional): Layers to extract features from the backbone CNN.
            Defaults to ["layer2", "layer3"].
        pre_trained (bool, optional): Boolean to check whether to use a pre_trained backbone. Defaults to True.
        coreset_sampling_ratio (float, optional): Coreset sampling ratio to subsample embedding.    所有embeddings存储起来下采样的倍率，存储为memory_bank
=======
        input_size (tuple[int, int]): Size of the model input.
        backbone (str): Backbone CNN network
        layers (list[str]): Layers to extract features from the backbone CNN
        pre_trained (bool, optional): Boolean to check whether to use a pre_trained backbone.
        coreset_sampling_ratio (float, optional): Coreset sampling ratio to subsample embedding.
>>>>>>> a62cd92e
            Defaults to 0.1.
        num_neighbors (int, optional): Number of nearest neighbors. Defaults to 9.
    """

    def __init__(
        self,
        input_size: tuple[int, int],
        backbone: str,
        layers: list[str],
        pre_trained: bool = True,
        coreset_sampling_ratio: float = 0.1,
        num_neighbors: int = 9,
    ) -> None:
        super().__init__()

        self.model: PatchcoreModel = PatchcoreModel(
            input_size=input_size,
            backbone=backbone,
            pre_trained=pre_trained,
            layers=layers,
            num_neighbors=num_neighbors,
        )
        self.coreset_sampling_ratio = coreset_sampling_ratio
        self.embeddings: list[Tensor] = []      # 每次的结果输出

    def configure_optimizers(self) -> None:
        """Configure optimizers.

        Returns:
            None: Do not set optimizers by returning None.
        """
        return None

    def training_step(self, batch: dict[str, str | Tensor], *args, **kwargs) -> None:
        """Generate feature embedding of the batch.

        Args:
            batch (dict[str, str | Tensor]): Batch containing image filename, image, label and mask

        Returns:
            dict[str, np.ndarray]: Embedding Vector
        """
        del args, kwargs  # These variables are not used.

        self.model.feature_extractor.eval()
        embedding = self.model(batch["image"])  # 训练返回 [64*64, 384]  64*64代表一张图片，可能有多张

        # NOTE: `self.embedding` appends each batch embedding to
        #   store the training set embedding. We manually append these
        #   values mainly due to the new order of hooks introduced after PL v1.4.0
        #   https://github.com/PyTorchLightning/pytorch-lightning/pull/7357
        self.embeddings.append(embedding)       # 将每一次的输出都返回

    #-------------------------------------------#
    #   训练完成后验证开始前调用
    #   1.将所有的embedding的列表拼接到一起
    #   2.embedding拼接后下采样放到memory_bank中
    #-------------------------------------------#
    def on_validation_start(self) -> None:
        """Apply subsampling to the embedding collected from the training set."""
        # NOTE: Previous anomalib versions fit subsampling at the end of the epoch.
        #   This is not possible anymore with PyTorch Lightning v1.4.0 since validation
        #   is run within train epoch.
        logger.info("Aggregating the embedding extracted from the training set.")

        # 1.将所有的embedding的列表拼接到一起
        embeddings = torch.vstack(self.embeddings) # torch.Size([131072, 384])

        # 2.embedding拼接后下采样放到memory_bank中
        logger.info("Applying core-set subsampling to get the embedding.")
        self.model.subsample_embedding(embeddings, self.coreset_sampling_ratio)

    def validation_step(self, batch: dict[str, str | Tensor], *args, **kwargs) -> STEP_OUTPUT:
        """Get batch of anomaly maps from input image batch.

        Args:
            batch (dict[str, str | Tensor]): Batch containing image filename,
                image, label and mask

        Returns:
            dict[str, Any]: Image filenames, test images, GT and predicted label/masks
        """
        del args, kwargs  # These variables are not used.

        # 根据topk的最小值绘制像素级别热力图, 得到图片级别分数
        # [1, 1, 224, 224]  [1]
        anomaly_maps, anomaly_score = self.model(batch["image"])
        batch["anomaly_maps"] = anomaly_maps
        batch["pred_scores"] = anomaly_score

        return batch


class PatchcoreLightning(Patchcore):
    """PatchcoreLightning Module to train PatchCore algorithm.

    Args:
        hparams (DictConfig | ListConfig): Model params
    """

    def __init__(self, hparams) -> None:
        super().__init__(
            input_size=hparams.model.input_size,    # [224, 224]
            backbone=hparams.model.backbone,        # resnet18
            layers=hparams.model.layers,            # layer2 layer3
            pre_trained=hparams.model.pre_trained,
            coreset_sampling_ratio=hparams.model.coreset_sampling_ratio,    # 0.1
            num_neighbors=hparams.model.num_neighbors,
        )
        self.hparams: DictConfig | ListConfig  # type: ignore
        self.save_hyperparameters(hparams)


if __name__ == "__main__":
    model = Patchcore((224, 224), "resnet18", ["layer2", "layer3"])
    pth_path = r"D:/ai/code/abnormal/anomalib/results/patchcore/mvtec/carpet/run/weights/model.ckpt"
    pth = torch.load(pth_path)
    model.load_state_dict(pth["state_dict"])<|MERGE_RESOLUTION|>--- conflicted
+++ resolved
@@ -25,20 +25,11 @@
     """PatchcoreLightning Module to train PatchCore algorithm.
 
     Args:
-<<<<<<< HEAD
-        input_size (tuple[int, int], optional): Size of the model input. Defaults to (224, 224).
-        backbone (str, optional): Backbone CNN network. Defaults to "wide_resnet50_2".
-        layers (list[str], optional): Layers to extract features from the backbone CNN.
-            Defaults to ["layer2", "layer3"].
-        pre_trained (bool, optional): Boolean to check whether to use a pre_trained backbone. Defaults to True.
-        coreset_sampling_ratio (float, optional): Coreset sampling ratio to subsample embedding.    所有embeddings存储起来下采样的倍率，存储为memory_bank
-=======
         input_size (tuple[int, int]): Size of the model input.
         backbone (str): Backbone CNN network
         layers (list[str]): Layers to extract features from the backbone CNN
         pre_trained (bool, optional): Boolean to check whether to use a pre_trained backbone.
-        coreset_sampling_ratio (float, optional): Coreset sampling ratio to subsample embedding.
->>>>>>> a62cd92e
+        coreset_sampling_ratio (float, optional): Coreset sampling ratio to subsample embedding.    所有embeddings存储起来下采样的倍率，存储为memory_bank
             Defaults to 0.1.
         num_neighbors (int, optional): Number of nearest neighbors. Defaults to 9.
     """
