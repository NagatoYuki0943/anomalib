--- conflicted
+++ resolved
@@ -118,17 +118,9 @@
         # Get anomaly maps and predicted scores from the model.
         output = self.model(batch["image"])
 
-<<<<<<< HEAD
-        # 根据topk的最小值绘制像素级别热力图, 得到图片级别分数
-        # [1, 1, 224, 224]  [1]
-        anomaly_maps, anomaly_score = self.model(batch["image"])
-        batch["anomaly_maps"] = anomaly_maps
-        batch["pred_scores"] = anomaly_score
-=======
         # Add anomaly maps and predicted scores to the batch.
         batch["anomaly_maps"] = output["anomaly_map"]
         batch["pred_scores"] = output["pred_score"]
->>>>>>> 1952c1b7
 
         return batch
 
