"""Torch model for student, teacher and autoencoder model in EfficientAd"""

# Copyright (C) 2023 Intel Corporation
# SPDX-License-Identifier: Apache-2.0

from __future__ import annotations

import logging
import random
from enum import Enum

import torch
import torch.nn.functional as F
from torch import Tensor, nn
from torchvision import transforms

logger = logging.getLogger(__name__)


def imagenet_norm_batch(x):
    mean = torch.tensor([0.485, 0.456, 0.406])[None, :, None, None].to(x.device)
    std = torch.tensor([0.229, 0.224, 0.225])[None, :, None, None].to(x.device)
    x_norm = (x - mean) / std
    return x_norm


def reduce_tensor_elems(tensor: torch.Tensor, m=2**24) -> torch.Tensor:
    """Flattens n-dimensional tensors,  selects m elements from it
    and returns the selected elements as tensor. It is used to select
    at most 2**24 for torch.quantile operation, as it is the maximum
    supported number of elements.
    https://github.com/pytorch/pytorch/blob/b9f81a483a7879cd3709fd26bcec5f1ee33577e6/aten/src/ATen/native/Sorting.cpp#L291

    Args:
        tensor (torch.Tensor): input tensor from which elements are selected
        m (int): number of maximum tensor elements. Default: 2**24

    Returns:
            Tensor: reduced tensor
    """
    tensor = torch.flatten(tensor)
    if len(tensor) > m:
        # select a random subset with m elements.
        perm = torch.randperm(len(tensor), device=tensor.device)
        idx = perm[:m]
        tensor = tensor[idx]
    return tensor


class EfficientAdModelSize(str, Enum):
    """Supported EfficientAd model sizes"""

    M = "medium"
    S = "small"


class PDN_S(nn.Module):
    """Patch Description Network small

    Args:
        out_channels (int): number of convolution output channels
    """

    def __init__(self, out_channels: int, padding: bool = False) -> None:
        super().__init__()
        pad_mult = 1 if padding else 0
        self.conv1 = nn.Conv2d(3, 128, kernel_size=4, stride=1, padding=3 * pad_mult)
        self.conv2 = nn.Conv2d(128, 256, kernel_size=4, stride=1, padding=3 * pad_mult)
        self.conv3 = nn.Conv2d(256, 256, kernel_size=3, stride=1, padding=1 * pad_mult)
        self.conv4 = nn.Conv2d(256, out_channels, kernel_size=4, stride=1, padding=0 * pad_mult)
        self.avgpool1 = nn.AvgPool2d(kernel_size=2, stride=2, padding=1 * pad_mult)
        self.avgpool2 = nn.AvgPool2d(kernel_size=2, stride=2, padding=1 * pad_mult)

    def forward(self, x):
        x = imagenet_norm_batch(x)
        x = F.relu(self.conv1(x))
        x = self.avgpool1(x)
        x = F.relu(self.conv2(x))
        x = self.avgpool2(x)
        x = F.relu(self.conv3(x))
        x = self.conv4(x)
        return x


class PDN_M(nn.Module):
    """Patch Description Network medium

    Args:
        out_channels (int): number of convolution output channels
    """

    def __init__(self, out_channels: int, padding: bool = False) -> None:
        super().__init__()
        pad_mult = 1 if padding else 0
        self.conv1 = nn.Conv2d(3, 256, kernel_size=4, stride=1, padding=3 * pad_mult)
        self.conv2 = nn.Conv2d(256, 512, kernel_size=4, stride=1, padding=3 * pad_mult)
        self.conv3 = nn.Conv2d(512, 512, kernel_size=1, stride=1, padding=0 * pad_mult)
        self.conv4 = nn.Conv2d(512, 512, kernel_size=3, stride=1, padding=1 * pad_mult)
        self.conv5 = nn.Conv2d(512, out_channels, kernel_size=4, stride=1, padding=0 * pad_mult)
        self.conv6 = nn.Conv2d(out_channels, out_channels, kernel_size=1, stride=1, padding=0 * pad_mult)
        self.avgpool1 = nn.AvgPool2d(kernel_size=2, stride=2, padding=1 * pad_mult)
        self.avgpool2 = nn.AvgPool2d(kernel_size=2, stride=2, padding=1 * pad_mult)

    def forward(self, x):
        x = imagenet_norm_batch(x)
        x = F.relu(self.conv1(x))
        x = self.avgpool1(x)
        x = F.relu(self.conv2(x))
        x = self.avgpool2(x)
        x = F.relu(self.conv3(x))
        x = F.relu(self.conv4(x))
        x = F.relu(self.conv5(x))
        x = self.conv6(x)
        return x


class Encoder(nn.Module):
    """Autoencoder Encoder model."""

    def __init__(self) -> None:
        super().__init__()
        self.enconv1 = nn.Conv2d(3, 32, kernel_size=4, stride=2, padding=1)
        self.enconv2 = nn.Conv2d(32, 32, kernel_size=4, stride=2, padding=1)
        self.enconv3 = nn.Conv2d(32, 64, kernel_size=4, stride=2, padding=1)
        self.enconv4 = nn.Conv2d(64, 64, kernel_size=4, stride=2, padding=1)
        self.enconv5 = nn.Conv2d(64, 64, kernel_size=4, stride=2, padding=1)
        self.enconv6 = nn.Conv2d(64, 64, kernel_size=8, stride=1, padding=0)

    def forward(self, x):
        x = F.relu(self.enconv1(x))
        x = F.relu(self.enconv2(x))
        x = F.relu(self.enconv3(x))
        x = F.relu(self.enconv4(x))
        x = F.relu(self.enconv5(x))
        x = self.enconv6(x)
        return x


class Decoder(nn.Module):
    """Autoencoder Decoder model.

    Args:
        out_channels (int): number of convolution output channels
        img_size (tuple): size of input images
    """

    def __init__(self, out_channels, padding, img_size, *args, **kwargs) -> None:
        super().__init__(*args, **kwargs)
        self.img_size = img_size
        self.last_upsample = (
            int(img_size[0] / 4) if padding else int(img_size[0] / 4) - 8,
            int(img_size[1] / 4) if padding else int(img_size[1] / 4) - 8,
        )
        self.deconv1 = nn.Conv2d(64, 64, kernel_size=4, stride=1, padding=2)
        self.deconv2 = nn.Conv2d(64, 64, kernel_size=4, stride=1, padding=2)
        self.deconv3 = nn.Conv2d(64, 64, kernel_size=4, stride=1, padding=2)
        self.deconv4 = nn.Conv2d(64, 64, kernel_size=4, stride=1, padding=2)
        self.deconv5 = nn.Conv2d(64, 64, kernel_size=4, stride=1, padding=2)
        self.deconv6 = nn.Conv2d(64, 64, kernel_size=4, stride=1, padding=2)
        self.deconv7 = nn.Conv2d(64, 64, kernel_size=3, stride=1, padding=1)
        self.deconv8 = nn.Conv2d(64, out_channels, kernel_size=3, stride=1, padding=1)
        self.dropout1 = nn.Dropout(p=0.2)
        self.dropout2 = nn.Dropout(p=0.2)
        self.dropout3 = nn.Dropout(p=0.2)
        self.dropout4 = nn.Dropout(p=0.2)
        self.dropout5 = nn.Dropout(p=0.2)
        self.dropout6 = nn.Dropout(p=0.2)

    def forward(self, x):
        x = F.interpolate(x, size=(int(self.img_size[0] / 64) - 1, int(self.img_size[1] / 64) - 1), mode="bilinear")
        x = F.relu(self.deconv1(x))
        x = self.dropout1(x)
        x = F.interpolate(x, size=(int(self.img_size[0] / 32), int(self.img_size[1] / 32)), mode="bilinear")
        x = F.relu(self.deconv2(x))
        x = self.dropout2(x)
        x = F.interpolate(x, size=(int(self.img_size[0] / 16) - 1, int(self.img_size[1] / 16) - 1), mode="bilinear")
        x = F.relu(self.deconv3(x))
        x = self.dropout3(x)
        x = F.interpolate(x, size=(int(self.img_size[0] / 8), int(self.img_size[1] / 8)), mode="bilinear")
        x = F.relu(self.deconv4(x))
        x = self.dropout4(x)
        x = F.interpolate(x, size=(int(self.img_size[0] / 4) - 1, int(self.img_size[1] / 4) - 1), mode="bilinear")
        x = F.relu(self.deconv5(x))
        x = self.dropout5(x)
        x = F.interpolate(x, size=(int(self.img_size[0] / 2) - 1, int(self.img_size[1] / 2) - 1), mode="bilinear")
        x = F.relu(self.deconv6(x))
        x = self.dropout6(x)
        x = F.interpolate(x, size=self.last_upsample, mode="bilinear")
        x = F.relu(self.deconv7(x))
        x = self.deconv8(x)
        return x


class AutoEncoder(nn.Module):
    """EfficientAd Autoencoder.

    Args:
       out_channels (int): number of convolution output channels
       img_size (tuple): size of input images
    """

    def __init__(self, out_channels, padding, img_size, *args, **kwargs) -> None:
        super().__init__(*args, **kwargs)
        self.encoder = Encoder()
        self.decoder = Decoder(out_channels, padding, img_size)

    def forward(self, x):
        x = imagenet_norm_batch(x)
        x = self.encoder(x)
        x = self.decoder(x)
        return x


class EfficientAdModel(nn.Module):
    """EfficientAd model.

    Args:
        teacher_out_channels (int): number of convolution output channels of the pre-trained teacher model
        pretrained_models_dir (str): path to the pretrained model weights
        input_size (tuple): size of input images
        model_size (str): size of student and teacher model
        padding (bool): use padding in convoluional layers
        pad_maps (bool): relevant if padding is set to False. In this case, pad_maps = True pads the
            output anomaly maps so that their size matches the size in the padding = True case.
        device (str): which device the model should be loaded on
    """

    def __init__(
        self,
        teacher_out_channels: int,
        input_size: tuple[int, int],
        model_size: EfficientAdModelSize = EfficientAdModelSize.S,
        padding=False,
        pad_maps=True,
    ) -> None:
        super().__init__()

        self.pad_maps = pad_maps
        self.teacher: PDN_M | PDN_S
        self.student: PDN_M | PDN_S

        if model_size == EfficientAdModelSize.M:
            self.teacher = PDN_M(out_channels=teacher_out_channels, padding=padding).eval()
            self.student = PDN_M(out_channels=teacher_out_channels * 2, padding=padding)

        elif model_size == EfficientAdModelSize.S:
            self.teacher = PDN_S(out_channels=teacher_out_channels, padding=padding).eval()
            self.student = PDN_S(out_channels=teacher_out_channels * 2, padding=padding)

        else:
            raise ValueError(f"Unknown model size {model_size}")

        self.ae: AutoEncoder = AutoEncoder(out_channels=teacher_out_channels, padding=padding, img_size=input_size)
        self.teacher_out_channels: int = teacher_out_channels
        self.input_size: tuple[int, int] = input_size

        self.mean_std: nn.ParameterDict = nn.ParameterDict(
            {
                "mean": torch.zeros((1, self.teacher_out_channels, 1, 1)),
                "std": torch.zeros((1, self.teacher_out_channels, 1, 1)),
            }
        )

        self.quantiles: nn.ParameterDict = nn.ParameterDict(
            {
                "qa_st": torch.tensor(0.0),
                "qb_st": torch.tensor(0.0),
                "qa_ae": torch.tensor(0.0),
                "qb_ae": torch.tensor(0.0),
            }
        )

    def is_set(self, p_dic: nn.ParameterDict) -> bool:
        for _, value in p_dic.items():
            if value.sum() != 0:
                return True
        return False

    def choose_random_aug_image(self, image: Tensor) -> Tensor:
        transform_functions = [
            transforms.functional.adjust_brightness,
            transforms.functional.adjust_contrast,
            transforms.functional.adjust_saturation,
        ]
        # Sample an augmentation coefficient λ from the uniform distribution U(0.8, 1.2)
        coefficient = random.uniform(0.8, 1.2)  # nosec: B311
        transform_function = random.choice(transform_functions)  # nosec: B311
        return transform_function(image, coefficient)

    def forward(self, batch: Tensor, batch_imagenet: Tensor = None) -> Tensor | dict:
        """Prediction by EfficientAd models.

        Args:
            batch (Tensor): Input images.

        Returns:
            Tensor: Predictions
        """
        with torch.no_grad():
            teacher_output = self.teacher(batch)
            if self.is_set(self.mean_std):
                teacher_output = (teacher_output - self.mean_std["mean"]) / self.mean_std["std"]

        student_output = self.student(batch)
        distance_st = torch.pow(teacher_output - student_output[:, : self.teacher_out_channels, :, :], 2)

        if self.training:
            # Student loss
            distance_st = reduce_tensor_elems(distance_st)
            d_hard = torch.quantile(distance_st, 0.999)
            loss_hard = torch.mean(distance_st[distance_st >= d_hard])
            student_output_penalty = self.student(batch_imagenet)[:, : self.teacher_out_channels, :, :]
            loss_penalty = torch.mean(student_output_penalty**2)
            loss_st = loss_hard + loss_penalty

            # Autoencoder and Student AE Loss
            aug_img = self.choose_random_aug_image(batch)
            ae_output_aug = self.ae(aug_img)

            with torch.no_grad():
                teacher_output_aug = self.teacher(aug_img)
                if self.is_set(self.mean_std):
                    teacher_output_aug = (teacher_output_aug - self.mean_std["mean"]) / self.mean_std["std"]

            student_output_ae_aug = self.student(aug_img)[:, self.teacher_out_channels :, :, :]

            distance_ae = torch.pow(teacher_output_aug - ae_output_aug, 2)
            distance_stae = torch.pow(ae_output_aug - student_output_ae_aug, 2)

            loss_ae = torch.mean(distance_ae)
            loss_stae = torch.mean(distance_stae)
            return (loss_st, loss_ae, loss_stae)

        else:
            with torch.no_grad():
                ae_output = self.ae(batch)

            map_st = torch.mean(distance_st, dim=1, keepdim=True)
            map_stae = torch.mean(
                (ae_output - student_output[:, self.teacher_out_channels :]) ** 2, dim=1, keepdim=True
            )

            if self.pad_maps:
                map_st = F.pad(map_st, (4, 4, 4, 4))
                map_stae = F.pad(map_stae, (4, 4, 4, 4))
            map_st = F.interpolate(map_st, size=(self.input_size[0], self.input_size[1]), mode="bilinear")
            map_stae = F.interpolate(map_stae, size=(self.input_size[0], self.input_size[1]), mode="bilinear")

            if self.is_set(self.quantiles):
                map_st = 0.1 * (map_st - self.quantiles["qa_st"]) / (self.quantiles["qb_st"] - self.quantiles["qa_st"])
                map_stae = (
                    0.1 * (map_stae - self.quantiles["qa_ae"]) / (self.quantiles["qb_ae"] - self.quantiles["qa_ae"])
                )

            map_combined = 0.5 * map_st + 0.5 * map_stae
<<<<<<< HEAD
            return {"anomaly_map_combined": map_combined, "map_st": map_st, "map_ae": map_stae}


def summary(model: nn.Module, input_shape: tuple = (3, 256, 256)):
    from torchsummary import summary
    summary(model, input_shape, device="cpu")


def test_model_speed(model: nn.Module, input: Tensor, device="cuda:0", eval=False, repeats: int = 1000):
    from tqdm import tqdm
    import time
    model.to(device)
    input = input.to(device)
    if eval:
        model.eval()
    times = []
    for _ in tqdm(range(repeats)):
        if "cuda" in device:
            torch.cuda.synchronize()
        start = time.time()
        model(input)
        if "cuda" in device:
            torch.cuda.synchronize()
        times.append(time.time() - start)
    return sum(times) / repeats


if __name__ == "__main__":
    model = PDN_S(out_channels=384)
    summary(model, (3, 256, 256))
    ## (3, 256, 256)
    # ================================================================
    # Total params: 2,694,144
    # Trainable params: 2,694,144
    # Non-trainable params: 0
    # ----------------------------------------------------------------
    # Input size (MB): 0.75
    # Forward/backward pass size (MB): 130.82
    # Params size (MB): 10.28
    # Estimated Total Size (MB): 141.84
    # ----------------------------------------------------------------

    ## (3, 1280, 1280)
    # ================================================================
    # Total params: 2,694,144
    # Trainable params: 2,694,144
    # Non-trainable params: 0
    # ----------------------------------------------------------------
    # Input size (MB): 18.75
    # Forward/backward pass size (MB): 3452.82
    # Params size (MB): 10.28
    # Estimated Total Size (MB): 3481.84
    # ----------------------------------------------------------------

    input = torch.ones(1, 3, 256, 256)
    print(model(input).shape)   # [1, 384, 56, 56]
    avg_time = test_model_speed(model, input, eval=True)
    print(avg_time, "second")
    # 256:  0.005538764715194702 second
    # 512:  0.01852963399887085 second
    # 1024: 0.08025343465805054 second
    # 1280: 0.12569849371910094 second
=======
            return {"anomaly_map": map_combined, "map_st": map_st, "map_ae": map_stae}
>>>>>>> 1952c1b7
<|MERGE_RESOLUTION|>--- conflicted
+++ resolved
@@ -353,8 +353,7 @@
                 )
 
             map_combined = 0.5 * map_st + 0.5 * map_stae
-<<<<<<< HEAD
-            return {"anomaly_map_combined": map_combined, "map_st": map_st, "map_ae": map_stae}
+            return {"anomaly_map": map_combined, "map_st": map_st, "map_ae": map_stae}
 
 
 def summary(model: nn.Module, input_shape: tuple = (3, 256, 256)):
@@ -416,6 +415,3 @@
     # 512:  0.01852963399887085 second
     # 1024: 0.08025343465805054 second
     # 1280: 0.12569849371910094 second
-=======
-            return {"anomaly_map": map_combined, "map_st": map_st, "map_ae": map_stae}
->>>>>>> 1952c1b7
