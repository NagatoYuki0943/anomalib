--- conflicted
+++ resolved
@@ -45,17 +45,11 @@
         # TODO: Use padding="same" in nn.Conv2d once PyTorch v2.1 is released
         padding = 2 * (kernel_size // 2 - ((1 + kernel_size) % 2), kernel_size // 2)
         return nn.Sequential(
-<<<<<<< HEAD
-            nn.Conv2d(in_channels, hidden_channels, kernel_size, padding=kernel_size//2),
-            nn.ReLU(),
-            nn.Conv2d(hidden_channels, out_channels, kernel_size, padding=kernel_size//2),
-=======
             nn.ZeroPad2d(padding),
             nn.Conv2d(in_channels, hidden_channels, kernel_size),
             nn.ReLU(),
             nn.ZeroPad2d(padding),
             nn.Conv2d(hidden_channels, out_channels, kernel_size),
->>>>>>> e44617f7
         )
 
     return subnet_conv
