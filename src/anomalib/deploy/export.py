--- conflicted
+++ resolved
@@ -8,13 +8,8 @@
 import logging
 from enum import Enum
 from pathlib import Path
-<<<<<<< HEAD
-from typing import Any
-from warnings import warn
+from typing import TYPE_CHECKING, Any
 from copy import deepcopy
-=======
-from typing import TYPE_CHECKING, Any
->>>>>>> b5a29d70
 
 import albumentations as A  # noqa: N812
 import numpy as np
@@ -245,10 +240,6 @@
         ...     task="segmentation",
         ... )
 
-<<<<<<< HEAD
-        # export to torchscript
-        export_to_torchscript(model, input_size, export_path)
-=======
     """
     model_path = export_to_onnx(model, input_size, export_root, transform, task, ExportType.OPENVINO)
     ov_model_path = model_path.with_suffix(".xml")
@@ -256,7 +247,6 @@
     if convert_model is not None and serialize is not None:
         model = convert_model(model_path, **ov_args)
         serialize(model, ov_model_path)
->>>>>>> b5a29d70
     else:
         logger.exception("Could not find OpenVINO methods. Please check OpenVINO installation.")
         raise ModuleNotFoundError
@@ -422,11 +412,12 @@
         task (TaskType | None): Task type should be provided if transforms is of type dict or A.Compose object.
             Defaults to None.
     """
-<<<<<<< HEAD
-    return " ".join(map(str, arr))
-
-
-def export_to_torchscript(model: nn.Module, input_size: tuple[int, int], export_path: Path) -> Path:
+    metadata = get_metadata(task=task, transform=transform, model=model)
+    with (export_root / "metadata.json").open("w", encoding="utf-8") as metadata_file:
+        json.dump(metadata, metadata_file, ensure_ascii=False, indent=4)
+
+
+def export_to_torchscript(model: torch.nn.Module, input_size: tuple[int, int], export_path: Path) -> Path:
     """Export model to torchscript.
 
     Args:
@@ -443,9 +434,4 @@
     # export cpu model, torchscript model also support `to(device) cpu() cuda()` function
     torch.jit.trace(temp_model.model.cpu(), torch.randn(1, 3, *input_size)).save(script_path)
 
-    return script_path
-=======
-    metadata = get_metadata(task=task, transform=transform, model=model)
-    with (export_root / "metadata.json").open("w", encoding="utf-8") as metadata_file:
-        json.dump(metadata, metadata_file, ensure_ascii=False, indent=4)
->>>>>>> b5a29d70
+    return script_path