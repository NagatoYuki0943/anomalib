--- conflicted
+++ resolved
@@ -209,16 +209,10 @@
         # print(max_patches.size())                           # [b]
 
         # 2. Find the distance of the patch to it's nearest neighbor, and the location of the nn in the membank
-<<<<<<< HEAD
-        score = patch_scores[torch.arange(len(patch_scores)), max_patches]  # s in the paper
+        score = patch_scores[torch.arange(patch_scores.shape[0]), max_patches]  # s in the paper
         # print(score.size())                                 # [b]
-        nn_index = locations[torch.arange(len(patch_scores)), max_patches]  # m^* in the paper
+        nn_index = locations[torch.arange(patch_scores.shape[0]), max_patches]  # m^* in the paper
         # print(nn_index.size())                              # [b]
-
-=======
-        score = patch_scores[torch.arange(patch_scores.shape[0]), max_patches]  # s in the paper
-        nn_index = locations[torch.arange(patch_scores.shape[0]), max_patches]  # m^* in the paper
->>>>>>> 92f08e52
         # 3. Find the support samples of the nearest neighbor in the membank
         nn_sample = self.memory_bank[nn_index, :]
         # print(nn_sample.size())                             # [b, 384]
@@ -234,11 +228,7 @@
         # exit()
 
         # 5. Apply softmax to find the weights
-<<<<<<< HEAD
-        weights = (1 - F.softmax(distances.squeeze(), -1))[..., 0]
-=======
         weights = (1 - F.softmax(distances.squeeze(1), 1))[..., 0]
->>>>>>> 92f08e52
         # 6. Apply the weight factor to the score
         score = weights * score  # S^* in the paper
         return score
