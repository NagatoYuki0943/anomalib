"""PyTorch model for the PatchCore model implementation."""

# Copyright (C) 2022 Intel Corporation
# SPDX-License-Identifier: Apache-2.0

from __future__ import annotations

import torch
import torch.nn.functional as F
from torch import Tensor, nn

from anomalib.models.components import (
    DynamicBufferModule,
    FeatureExtractor,
    KCenterGreedy,
)
from anomalib.models.patchcore.anomaly_map import AnomalyMapGenerator
from anomalib.pre_processing import Tiler


class PatchcoreModel(DynamicBufferModule, nn.Module):
    """Patchcore Module."""

    def __init__(
        self,
        input_size: tuple[int, int],
        layers: list[str],
        backbone: str = "wide_resnet50_2",
        pre_trained: bool = True,
        num_neighbors: int = 9,
    ) -> None:
        super().__init__()
        self.tiler: Tiler | None = None

        self.backbone = backbone
        self.layers = layers
        self.input_size = input_size        # [224, 224]
        self.num_neighbors = num_neighbors

        # 模型返回layer2和layer3的输出
        self.feature_extractor = FeatureExtractor(backbone=self.backbone, pre_trained=pre_trained, layers=self.layers)
        self.feature_pooler = torch.nn.AvgPool2d(3, 1, 1)
        self.anomaly_map_generator = AnomalyMapGenerator(input_size=input_size)

        #-----------------------------------------------#
        # register_buffer
        # 该方法的作用是定义一组参数，该组参数的特别之处在于：
        # 模型训练时不会更新（即调用 optimizer.step() 后该组参数不会变化，只可人为地改变它们的值），
        # 但是保存模型时，该组参数又作为模型参数不可或缺的一部分被保存。
        #-----------------------------------------------#
        self.register_buffer("memory_bank", Tensor())
        self.memory_bank: Tensor

    def forward(self, input_tensor: Tensor) -> Tensor | tuple[Tensor, Tensor]:
        """Return Embedding during training, or a tuple of anomaly map and anomaly score during testing.

        Steps performed:
        1. Get features from a CNN.
        2. Generate embedding based on the features.
        3. Compute anomaly map in test mode.

        Args:
            input_tensor (Tensor): Input tensor

        Returns:
            Tensor | tuple[Tensor, Tensor]: Embedding for training,
                anomaly map and anomaly score for testing.
        """
        if self.tiler:
            input_tensor = self.tiler.tile(input_tensor)

        #----------------------------#
        #   得到backhone的多层输出
        #----------------------------#
        # 不需要训练
        with torch.no_grad():
            features = self.feature_extractor(input_tensor)

        #----------------------------#
        #   对多层输出进行3x3平均池化增加感受野
        #   拼接多层输出
        #----------------------------#
        features = {layer: self.feature_pooler(feature) for layer, feature in features.items()}
        embedding = self.generate_embedding(features)   # [B, 384, 28, 28]

        if self.tiler:
            embedding = self.tiler.untile(embedding)

        batch_size, _, width, height = embedding.shape
        #----------------------------#
        #   [B, 384, 28, 28] -> [B*28*28, 384]
        #----------------------------#
        embedding = self.reshape_embedding(embedding)   # [B*28*28, 384]      # 代表将图片分为4096个点，每个点都进行错误预测

        #--------------------------------------------#
        #   训练直接返回，验证则绘制热力图并计算得分
        #--------------------------------------------#
        if self.training:
            output = embedding
        else:
            # 找到的点计算到所有已知点的距离，返回前n个
            patch_scores, locations = self.nearest_neighbors(embedding=embedding, n_neighbors=1)
            # reshape to batch dimension
            patch_scores = patch_scores.reshape((batch_size, -1))
            locations = locations.reshape((batch_size, -1))
            # compute anomaly score
            anomaly_score = self.compute_anomaly_score(patch_scores, locations, embedding)
            # reshape to w, h
            patch_scores = patch_scores.reshape((batch_size, 1, width, height))
            # get anomaly map
            anomaly_map = self.anomaly_map_generator(patch_scores)
            # [1, 1, 224, 224]  [1]
            output = (anomaly_map, anomaly_score)

        return output

<<<<<<< HEAD
    def generate_embedding(self, features: Dict[str, Tensor]) -> Tensor:
        """ 将backbone的多层输入在通道上拼接,下层向上上采样
            Generate embedding from hierarchical feature map.
=======
    def generate_embedding(self, features: dict[str, Tensor]) -> Tensor:
        """Generate embedding from hierarchical feature map.
>>>>>>> 72f3af1b

        Args:
            features: Hierarchical feature map from a CNN (ResNet18 or WideResnet)
            features: dict[str:Tensor]:

        Returns:
            Embedding vector
        """

        embeddings = features[self.layers[0]]   # layer2 [B, 128, 28, 28]
        for layer in self.layers[1:]:           # layer3 [B, 256, 14, 14]
            layer_embedding = features[layer]
            # scale_factor代替size
            # scale_factor = [int(embeddings.shape[-2] / layer_embedding.shape[-2]), int(embeddings.shape[-1] / layer_embedding.shape[-1])]
            # layer_embedding = F.interpolate(layer_embedding, scale_factor=scale_factor, mode="nearest")
            layer_embedding = F.interpolate(layer_embedding, size=embeddings.shape[-2:], mode="nearest")
            embeddings = torch.cat((embeddings, layer_embedding), 1)
        # print("embeddings:", embeddings.size()) # [B, 384, 28, 28]
        return embeddings

    @staticmethod
    def reshape_embedding(embedding: Tensor) -> Tensor:
        """Reshape Embedding.

        Reshapes Embedding to the following format:
        [Batch, Embedding, Patch, Patch] to [Batch*Patch*Patch, Embedding]

        Args:
            embedding (Tensor): Embedding tensor extracted from CNN features.   [1, 384, 28, 28]

        Returns:
            Tensor: Reshaped embedding tensor.
        """
        embedding_size = embedding.size(1)  # 384
        embedding = embedding.permute(0, 2, 3, 1).reshape(-1, embedding_size) # [B*28*28, 384]
        # print('embedding', embedding.size())
        return embedding

    @torch.jit.ignore
    def subsample_embedding(self, embedding: Tensor, sampling_ratio: float) -> None:
        """训练过程中会将所有的类似[28*28, 384]数据存储起来，这里将它下采样10%放到memeory_bank
            会在验证之前调用，训练一轮后会调用这个函数
            Subsample embedding based on coreset sampling and store to memory.

        Args:
            embedding (np.ndarray): Embedding tensor from the CNN
            sampling_ratio (float): Coreset sampling ratio
        """
        # 允许的embedding最大长度,超过最大长度为20000,这样ort不会报错,20000 * 1600(在320分辨率下的dim); 20911报错,20910不会, 20911*1600*4/1024/1024=127.6306MB
        # 8000 允许512分辨率 8000 * 64 * 64 * 4 / 1024 / 1024 = 125MB
        embedding_max_len = 8000
        embedding_len     = int(embedding.size(0))
        if embedding_len * sampling_ratio > embedding_max_len:
            sampling_ratio = embedding_max_len / embedding_len

        # Coreset Subsampling   torch.Size([163850, 384])           0.1
        sampler = KCenterGreedy(embedding=embedding, sampling_ratio=sampling_ratio)
        coreset = sampler.sample_coreset()  # torch.Size([16385, 384])  下采样到0.1倍
        # 将下采样1/10的数据存储起来，放到menory_bank中
        self.memory_bank = coreset

    def nearest_neighbors(self, embedding: Tensor, n_neighbors: int) -> tuple[Tensor, Tensor]:
        """Nearest Neighbours using brute force method and euclidean norm.

        Args:
            embedding (Tensor): Features to compare the distance with the memory bank.
            n_neighbors (int): Number of neighbors to look at

        Returns:
            Tensor: Patch scores.
            Tensor: Locations of the nearest neighbor(s).
        """
        print(embedding.size(), self.memory_bank.size())         # [784, 384] [16385, 384]
        distances = fast_cdist(embedding, self.memory_bank)  # euclidean norm
        if n_neighbors == 1:
            # when n_neighbors is 1, speed up computation by using min instead of topk
            patch_scores, locations = distances.min(1)
        else:
            patch_scores, locations = distances.topk(k=n_neighbors, largest=False, dim=1)
        return patch_scores, locations

    def compute_anomaly_score(self, patch_scores: Tensor, locations: Tensor, embedding: Tensor) -> Tensor:
        """Compute Image-Level Anomaly Score.

        Args:
            patch_scores (Tensor): Patch-level anomaly scores
            locations: Memory bank locations of the nearest neighbor for each patch location
            embedding: The feature embeddings that generated the patch scores
        Returns:
            Tensor: Image-level anomaly scores
        """

        # Don't need to compute weights if num_neighbors is 1
        if self.num_neighbors == 1:
            return patch_scores.amax(1)
        batch_size, num_patches = patch_scores.shape
        # 1. Find the patch with the largest distance to it's nearest neighbor in each image
        max_patches = torch.argmax(patch_scores, dim=1)  # indices of m^test,* in the paper
        # print(max_patches.size())                           # [b]
        # m^test,* in the paper
        max_patches_features = embedding.reshape(batch_size, num_patches, -1)[torch.arange(batch_size), max_patches]
        # 2. Find the distance of the patch to it's nearest neighbor, and the location of the nn in the membank
        score = patch_scores[torch.arange(batch_size), max_patches]  # s^* in the paper
        # print(score.size())                                 # [b]
        nn_index = locations[torch.arange(batch_size), max_patches]  # indices of m^* in the paper
        # print(nn_index.size())                              # [b]
        # 3. Find the support samples of the nearest neighbor in the membank
        nn_sample = self.memory_bank[nn_index, :]  # m^* in the paper
        # print(nn_sample.size())                             # [b, 384]
        # indices of N_b(m^*) in the paper
        _, support_samples = self.nearest_neighbors(nn_sample, n_neighbors=self.num_neighbors)
        # 4. Find the distance of the patch features to each of the support samples
        # print(embedding[max_patches].size())                # [b, 384]
        # print(embedding[max_patches].unsqueeze(1).size())   # [b, 1, 384]   **
        # print(support_samples.size())                       # [b, 9]
        # print(self.memory_bank[support_samples].size())     # [b, 9, 384]   **
        distances = torch.cdist(max_patches_features.unsqueeze(1), self.memory_bank[support_samples], p=2.0)
        # print(distances.size())                             # [b, 1, 9]     **
        # 5. Apply softmax to find the weights
        weights = (1 - F.softmax(distances.squeeze(1), 1))[..., 0]
        # 6. Apply the weight factor to the score
        score = weights * score  # s in the paper
        return score


def my_cdist_p2(x1: Tensor, x2: Tensor) -> Tensor:
    """这个函数主要是为了解决torch.cdist导出onnx后,使用其他推理引擎推理onnx内存占用过大的问题
        如果使用torchscript推理则不会有内存占用过大的问题,使用原本的torch.cdist即可

        比torch.cdist更慢,不过导出onnx更快
        dim=3时第1个维度代表batch,大了之后相比torch.cdist更慢
        https://github.com/openvinotoolkit/anomalib/issues/440#issuecomment-1191184221
        https://github.com/pytorch/pytorch/issues/15253#issuecomment-491467128

        只能处理二维矩阵
    Args:
        x1 (Tensor): [x, z]
        x2 (Tensor): [y, z]

    Returns:
        Tensor: [x, y]
    """
    x1_norm = x1.pow(2).sum(dim=-1, keepdim=True)
    x2_norm = x2.pow(2).sum(dim=-1, keepdim=True)
    res = torch.addmm(x2_norm.transpose(-2, -1), x1, x2.transpose(-2, -1), alpha=-2).add_(x1_norm)
    res = res.clamp_min_(1e-30).sqrt_()
    return res


def my_cdist_p2_v1(x1: Tensor, x2: Tensor) -> Tensor:
    """这个函数主要是为了解决torch.cdist导出onnx后,使用其他推理引擎推理onnx内存占用过大的问题
        如果使用torchscript推理则不会有内存占用过大的问题,使用原本的torch.cdist即可

        可以处理二维或者三维矩阵
    Args:
        x1 (Tensor): [x, z] or [b, x, z]
        x2 (Tensor): [y, z] or [b, y, z]

    Returns:
        Tensor: [x, y] or [b, x, y]
    """
    if x1.dim() == x2.dim() == 2:
        x1_norm = x1.pow(2).sum(dim=-1, keepdim=True)
        x2_norm = x2.pow(2).sum(dim=-1, keepdim=True)
        res = torch.addmm(x2_norm.transpose(-2, -1), x1, x2.transpose(-2, -1), alpha=-2).add_(x1_norm)
        res = res.clamp_min_(1e-30).sqrt_()
    elif x1.dim() == x2.dim() == 3:
        # batch=1 不循环加速
        if x1.size(0) == 1:
            # x1.squeeze_(0)    # 这样在pytorch中和 squeeze(0) 效果相同,但是导出onnx会导致输入维度直接变为2维的
            # x2.squeeze_(0)
            x1 = x1.squeeze(0)  # [1, a, x] -> [a, x]
            x2 = x2.squeeze(0)  # [1, b, x] -> [b, x]
            x1_norm = x1.pow(2).sum(dim=-1, keepdim=True)
            x2_norm = x2.pow(2).sum(dim=-1, keepdim=True)
            res = torch.addmm(x2_norm.transpose(-2, -1), x1, x2.transpose(-2, -1), alpha=-2).add_(x1_norm)
            res = res.clamp_min_(1e-30).sqrt_()
            res.unsqueeze_(0)   # [a, b] -> [1, a, b]
        else:
            # batch > 1
            res = []
            for x1_, x2_ in zip(x1, x2):
                x1_norm = x1_.pow(2).sum(dim=-1, keepdim=True)  # [a, x]
                x2_norm = x2_.pow(2).sum(dim=-1, keepdim=True)  # [a, x]
                res_ = torch.addmm(x2_norm.transpose(-2, -1), x1_, x2_.transpose(-2, -1), alpha=-2).add_(x1_norm)
                res_ = res_.clamp_min_(1e-30).sqrt_()
                res.append(res_)
            res = torch.stack(res, dim=0)   # [a, x] -> [b, a, x]
    return res


def my_cdist_p2_v2(x1: Tensor, x2: Tensor) -> Tensor:
    """这个函数主要是为了解决torch.cdist导出onnx后,使用其他推理引擎推理onnx内存占用过大的问题
        如果使用torchscript推理则不会有内存占用过大的问题,使用原本的torch.cdist即可

        可以处理多维矩阵
    Args:
        x1 (Tensor):[..., x, z]
        x2 (Tensor):[..., y, z]

    Returns:
        Tensor:[..., x, y]
    """
    x1_norm = x1.pow(2).sum(dim=-1, keepdim=True)
    x2_norm = x2.pow(2).sum(dim=-1, keepdim=True)
    # res = torch.addmm(x2_norm.transpose(-2, -1), x1, x2.transpose(-2, -1), alpha=-2).add_(x1_norm)
    res = x2_norm.transpose(-2, -1) - 2 * x1 @ x2.transpose(-2, -1) + x1_norm
    res = res.clamp_min_(1e-30).sqrt_()
    return res


def fast_cdist(x1: Tensor, x2: Tensor) -> Tensor:
    """https://github.com/pytorch/pytorch/pull/25799#issuecomment-529021810
        比my_cdist_p2更快
        可以处理多维矩阵
    Args:
        x1 (Tensor):[..., x, z]
        x2 (Tensor):[..., y, z]

    Returns:
        Tensor:[..., x, y]
    """
    adjustment = x1.mean(-2, keepdim=True)
    x1 = x1 - adjustment
    x2 = x2 - adjustment  # x1 and x2 should be identical in all dims except -2 at this point

    # Compute squared distance matrix using quadratic expansion
    # But be clever and do it with a single matmul call
    x1_norm = x1.pow(2).sum(dim=-1, keepdim=True)
    x1_pad = torch.ones_like(x1_norm)
    x2_norm = x2.pow(2).sum(dim=-1, keepdim=True)
    x2_pad = torch.ones_like(x2_norm)
    x1_ = torch.cat([-2. * x1, x1_norm, x1_pad], dim=-1)
    x2_ = torch.cat([x2, x2_pad, x2_norm], dim=-1)
    res = x1_.matmul(x2_.transpose(-2, -1))

    # Zero out negative values
    res.clamp_min_(1e-30).sqrt_()
    return res


if __name__ == "__main__":
    x = torch.randn(640, 384)
    y = torch.randn(6400, 384)
    y0 = torch.cdist(x, y)
    y1 = my_cdist_p2(x, y)
    y2 = my_cdist_p2_v1(x, y)
    y3 = my_cdist_p2_v2(x, y)
    print(y0.size())                # [640, 6400]
    print(y0.eq(y1).sum().item())   # 3251568
    print(y0.eq(y2).sum().item())   # 3251568
    print(y0.eq(y3).sum().item())   # 3262755

    x = torch.randn(1, 640, 384)
    y = torch.randn(1, 6400, 384)
    y0 = torch.cdist(x, y)
    try:
        y1 = my_cdist_p2(x, y)
    except:
        print("my_cdist_p2只能处理二维数据")
    y2 = my_cdist_p2_v1(x, y)
    y3 = my_cdist_p2_v2(x, y)
    y4 = fast_cdist(x, y)
    print(y0.size())                # [1, 640, 6400]
    print(y0.eq(y2).sum().item())   # 3257236
    print(y0.eq(y3).sum().item())   # 3268624
    print(y0.eq(y4).sum().item())   # 2549733<|MERGE_RESOLUTION|>--- conflicted
+++ resolved
@@ -114,14 +114,9 @@
 
         return output
 
-<<<<<<< HEAD
-    def generate_embedding(self, features: Dict[str, Tensor]) -> Tensor:
+    def generate_embedding(self, features: dict[str, Tensor]) -> Tensor:
         """ 将backbone的多层输入在通道上拼接,下层向上上采样
             Generate embedding from hierarchical feature map.
-=======
-    def generate_embedding(self, features: dict[str, Tensor]) -> Tensor:
-        """Generate embedding from hierarchical feature map.
->>>>>>> 72f3af1b
 
         Args:
             features: Hierarchical feature map from a CNN (ResNet18 or WideResnet)
