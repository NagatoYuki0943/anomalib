"""PyTorch model for the PatchCore model implementation."""

# Copyright (C) 2022 Intel Corporation
# SPDX-License-Identifier: Apache-2.0

from typing import Dict, List, Optional, Tuple, Union

import torch
import torch.nn.functional as F
from torch import Tensor, nn

from anomalib.models.components import (
    DynamicBufferModule,
    FeatureExtractor,
    KCenterGreedy,
)
from anomalib.models.patchcore.anomaly_map import AnomalyMapGenerator
from anomalib.pre_processing import Tiler
import time


class PatchcoreModel(DynamicBufferModule, nn.Module):
    """Patchcore Module."""

    def __init__(
        self,
        input_size: Tuple[int, int],
        layers: List[str],
        backbone: str = "wide_resnet50_2",
        pre_trained: bool = True,
        num_neighbors: int = 9,
    ) -> None:
        super().__init__()
        self.tiler: Optional[Tiler] = None

        self.backbone = backbone
        self.layers = layers
        self.input_size = input_size        # [224, 224]
        self.num_neighbors = num_neighbors

        # 模型返回layer2和layer3的输出
        self.feature_extractor = FeatureExtractor(backbone=self.backbone, pre_trained=pre_trained, layers=self.layers)
        self.feature_pooler = torch.nn.AvgPool2d(3, 1, 1, count_include_pad=False)
        self.anomaly_map_generator = AnomalyMapGenerator(input_size=input_size)

        #-----------------------------------------------#
        # register_buffer
        # 该方法的作用是定义一组参数，该组参数的特别之处在于：
        # 模型训练时不会更新（即调用 optimizer.step() 后该组参数不会变化，只可人为地改变它们的值），
        # 但是保存模型时，该组参数又作为模型参数不可或缺的一部分被保存。
        #-----------------------------------------------#
        self.register_buffer("memory_bank", Tensor())
        self.memory_bank: Tensor

    def forward(self, input_tensor: Tensor) -> Union[Tensor, Tuple[Tensor, Tensor]]:
        """Return Embedding during training, or a tuple of anomaly map and anomaly score during testing.

        Steps performed:
        1. Get features from a CNN.
        2. Generate embedding based on the features.
        3. Compute anomaly map in test mode.

        Args:
            input_tensor (Tensor): Input tensor

        Returns:
            Union[Tensor, Tuple[Tensor, Tensor]]: Embedding for training,
                anomaly map and anomaly score for testing.
        """
        if self.tiler:
            input_tensor = self.tiler.tile(input_tensor)

        #----------------------------#
        #   得到backhone的多层输出
        #----------------------------#
        # 不需要训练
        self.feature_extractor.eval()
        with torch.no_grad():
            features = self.feature_extractor(input_tensor)

        #----------------------------#
        #   对多层输出进行3x3平均池化增加感受野
        #   拼接多层输出
        #----------------------------#
        features = {layer: self.feature_pooler(feature) for layer, feature in features.items()}
        embedding = self.generate_embedding(features)   # [1, 384, 64, 64]

        if self.tiler:
            embedding = self.tiler.untile(embedding)

        batch_size, _, width, height = embedding.shape
        #----------------------------#
        #   [1, 384, 64, 64] -> [64*64, 384]
        #----------------------------#
        embedding = self.reshape_embedding(embedding)   # [64*64, 384]      # 代表将图片分为4096个点，每个点都进行错误预测

        #--------------------------------------------#
        #   训练直接返回，验证则绘制热力图并计算得分
        #--------------------------------------------#
        if self.training:
            output = embedding
        else:
            # 找到的点计算到所有已知点的距离，返回前n个
            patch_scores, locations = self.nearest_neighbors(embedding=embedding, n_neighbors=1)
            # reshape to batch dimension
            patch_scores = patch_scores.reshape((batch_size, -1))
            locations = locations.reshape((batch_size, -1))
            # compute anomaly score
            anomaly_score = self.compute_anomaly_score(patch_scores, locations, embedding)
            # reshape to w, h
            patch_scores = patch_scores.reshape((batch_size, 1, width, height))
            # get anomaly map
            anomaly_map = self.anomaly_map_generator(patch_scores)
            # [1, 1, 224, 224]  [1]
            output = (anomaly_map, anomaly_score)

        return output

    def generate_embedding(self, features: Dict[str, Tensor]) -> Tensor:
        """ 将backbone的多层输入在通道上拼接,下层向上上采样
            Generate embedding from hierarchical feature map.

        Args:
            features: Hierarchical feature map from a CNN (ResNet18 or WideResnet)
            features: Dict[str:Tensor]:

        Returns:
            Embedding vector
        """

        embeddings = features[self.layers[0]]   # layer2 [1, 128, 28, 28]
        for layer in self.layers[1:]:           # layer3 [1, 256, 14, 14]
            layer_embedding = features[layer]
            layer_embedding = F.interpolate(layer_embedding, size=embeddings.shape[-2:], mode="nearest")
            embeddings = torch.cat((embeddings, layer_embedding), 1)
        # print("embeddings:", embeddings.size()) # [1, 384, 28, 28]
        return embeddings

    @staticmethod
    def reshape_embedding(embedding: Tensor) -> Tensor:
        """Reshape Embedding.

        Reshapes Embedding to the following format:
        [Batch, Embedding, Patch, Patch] to [Batch*Patch*Patch, Embedding]

        Args:
            embedding (Tensor): Embedding tensor extracted from CNN features.   [1, 384, 64, 64]

        Returns:
            Tensor: Reshaped embedding tensor.
        """
        embedding_size = embedding.size(1)  # 384
        embedding = embedding.permute(0, 2, 3, 1).reshape(-1, embedding_size) # [64*64, 384]
        # print('embedding', embedding.size())
        return embedding

    def subsample_embedding(self, embedding: Tensor, sampling_ratio: float) -> None:
        """训练过程中会将所有的类似[64*64, 384]数据存储起来，这里将它下采样到 10%放到memeory_bank
            会在验证之前调用，训练一轮后会调用这个函数
            Subsample embedding based on coreset sampling and store to memory.

        Args:
            embedding (np.ndarray): Embedding tensor from the CNN
            sampling_ratio (float): Coreset sampling ratio
        """

        # Coreset Subsampling   torch.Size([163850, 384])           0.1
        sampler = KCenterGreedy(embedding=embedding, sampling_ratio=sampling_ratio)
        coreset = sampler.sample_coreset()  # torch.Size([16385, 384])  下采样到0.1倍
        # 将下采样1/10的数据存储起来，放到menory_bank中
        self.memory_bank = coreset

    def nearest_neighbors(self, embedding: Tensor, n_neighbors: int) -> Tuple[Tensor, Tensor]:
        """Nearest Neighbours using brute force method and euclidean norm.

        Args:
            embedding (Tensor): Features to compare the distance with the memory bank.
            n_neighbors (int): Number of neighbors to look at

        Returns:
            Tensor: Patch scores.
            Tensor: Locations of the nearest neighbor(s).
        """
<<<<<<< HEAD
        # 代表将图片分为4096个点，每个点都进行错误预测
        print('nearest_neighbors', embedding.size(), self.memory_bank.size())       # [784, 384] [16385, 384] [1, 384] [16385, 384] 384代表每个点的维度(layer2和layer3拼接为384）
        distances = my_cdist_p2_v2(embedding, self.memory_bank)  # euclidean norm
        patch_scores, locations = distances.topk(k=n_neighbors, largest=False, dim=1)
=======
        distances = torch.cdist(embedding, self.memory_bank, p=2.0)  # euclidean norm
        if n_neighbors == 1:
            # when n_neighbors is 1, speed up computation by using min instead of topk
            patch_scores, locations = distances.min(1)
        else:
            patch_scores, locations = distances.topk(k=n_neighbors, largest=False, dim=1)
>>>>>>> 573fbb32
        return patch_scores, locations

    def compute_anomaly_score(self, patch_scores: Tensor, locations: Tensor, embedding: Tensor) -> Tensor:
        """Compute Image-Level Anomaly Score.

        Args:
            patch_scores (Tensor): Patch-level anomaly scores
            locations: Memory bank locations of the nearest neighbor for each patch location
            embedding: The feature embeddings that generated the patch scores
        Returns:
            Tensor: Image-level anomaly scores
        """

        # Don't need to compute weights if num_neighbors is 1
        if self.num_neighbors == 1:
            return patch_scores.amax(1)
        # 1. Find the patch with the largest distance to it's nearest neighbor in each image
        max_patches = torch.argmax(patch_scores, dim=1)         # (m^test,* in the paper)
        # print(max_patches.size())                           # [b]

        # 2. Find the distance of the patch to it's nearest neighbor, and the location of the nn in the membank
        score = patch_scores[torch.arange(len(patch_scores)), max_patches]  # s in the paper
        # print(score.size())                                 # [b]
        nn_index = locations[torch.arange(len(patch_scores)), max_patches]  # m^* in the paper
        # print(nn_index.size())                              # [b]

        # 3. Find the support samples of the nearest neighbor in the membank
        nn_sample = self.memory_bank[nn_index, :]
        # print(nn_sample.size())                             # [b, 384]
        _, support_samples = self.nearest_neighbors(nn_sample, n_neighbors=self.num_neighbors)  # N_b(m^*) in the paper

        # 4. Find the distance of the patch features to each of the support samples
        # print(embedding[max_patches].size())                # [b, 384]
        # print(embedding[max_patches].unsqueeze(1).size())   # [b, 1, 384]   **
        # print(support_samples.size())                       # [b, 9]
        # print(self.memory_bank[support_samples].size())     # [b, 9, 384]   **
        distances = my_cdist_p2_v2(embedding[max_patches].unsqueeze(1), self.memory_bank[support_samples])
        # print(distances.size())                             # [b, 1, 9]     **
        # exit()

        # 5. Apply softmax to find the weights
<<<<<<< HEAD
        weights = (1 - F.softmax(distances.squeeze(), dim=-1))[..., 0]
=======
        weights = (1 - F.softmax(distances.squeeze(), 1))[..., 0]
>>>>>>> 573fbb32
        # 6. Apply the weight factor to the score
        score = weights * score  # S^* in the paper
        return score


def my_cdist_p2(x1: Tensor, x2: Tensor) -> Tensor:
    """这个函数主要是为了解决torch.cdist导出onnx后,使用其他推理引擎推理onnx内存占用过大的问题
        如果使用torchscript推理则不会有内存占用过大的问题,使用原本的torch.cdist即可

        比torch.cdist更慢,不过导出onnx更快
        dim=3时第1个维度代表batch,大了之后相比torch.cdist更慢
        https://github.com/openvinotoolkit/anomalib/issues/440#issuecomment-1191184221

        只能处理二维矩阵
    Args:
        x1 (Tensor): [x, z]
        x2 (Tensor): [y, z]

    Returns:
        Tensor: [x, y]
    """
    x1_norm = x1.pow(2).sum(dim=-1, keepdim=True)
    x2_norm = x2.pow(2).sum(dim=-1, keepdim=True)
    res = torch.addmm(x2_norm.transpose(-2, -1), x1, x2.transpose(-2, -1), alpha=-2).add_(x1_norm)
    res = res.clamp_min_(1e-30).sqrt_()
    return res


def my_cdist_p2_v1(x1: Tensor, x2: Tensor) -> Tensor:
    """这个函数主要是为了解决torch.cdist导出onnx后,使用其他推理引擎推理onnx内存占用过大的问题
        如果使用torchscript推理则不会有内存占用过大的问题,使用原本的torch.cdist即可

        可以处理二维或者三维矩阵
    Args:
        x1 (Tensor): [x, z] or [b, x, z]
        x2 (Tensor): [y, z] or [b, y, z]

    Returns:
        Tensor: [x, y] or [b, x, y]
    """
    if x1.dim() == x2.dim() == 2:
        x1_norm = x1.pow(2).sum(dim=-1, keepdim=True)
        x2_norm = x2.pow(2).sum(dim=-1, keepdim=True)
        res = torch.addmm(x2_norm.transpose(-2, -1), x1, x2.transpose(-2, -1), alpha=-2).add_(x1_norm)
        res = res.clamp_min_(1e-30).sqrt_()
    elif x1.dim() == x2.dim() == 3:
        # batch=1 不循环加速
        if x1.size(0) == 1:
            # x1.squeeze_(0)    # 这样在pytorch中和 squeeze(0) 效果相同,但是导出onnx会导致输入维度直接变为2维的
            # x2.squeeze_(0)
            x1 = x1.squeeze(0)  # [1, a, x] -> [a, x]
            x2 = x2.squeeze(0)  # [1, b, x] -> [b, x]
            x1_norm = x1.pow(2).sum(dim=-1, keepdim=True)
            x2_norm = x2.pow(2).sum(dim=-1, keepdim=True)
            res = torch.addmm(x2_norm.transpose(-2, -1), x1, x2.transpose(-2, -1), alpha=-2).add_(x1_norm)
            res = res.clamp_min_(1e-30).sqrt_()
            res.unsqueeze_(0)   # [a, b] -> [1, a, b]
        else:
            # batch > 1
            res = []
            for x1_, x2_ in zip(x1, x2):
                x1_norm = x1_.pow(2).sum(dim=-1, keepdim=True)  # [a, x]
                x2_norm = x2_.pow(2).sum(dim=-1, keepdim=True)  # [a, x]
                res_ = torch.addmm(x2_norm.transpose(-2, -1), x1_, x2_.transpose(-2, -1), alpha=-2).add_(x1_norm)
                res_ = res_.clamp_min_(1e-30).sqrt_()
                res.append(res_)
            res = torch.stack(res, dim=0)   # [a, x] -> [b, a, x]
    return res


def my_cdist_p2_v2(x1: Tensor, x2: Tensor) -> Tensor:
    """这个函数主要是为了解决torch.cdist导出onnx后,使用其他推理引擎推理onnx内存占用过大的问题
        如果使用torchscript推理则不会有内存占用过大的问题,使用原本的torch.cdist即可

        可以处理多维矩阵
    Args:
        x1 (Tensor): [x, z] or [..., x, z]
        x2 (Tensor): [y, z] or [..., y, z]

    Returns:
        Tensor: [x, y] or [..., x, y]
    """
    x1_norm = x1.pow(2).sum(dim=-1, keepdim=True)
    x2_norm = x2.pow(2).sum(dim=-1, keepdim=True)
    # res = torch.addmm(x2_norm.transpose(-2, -1), x1, x2.transpose(-2, -1), alpha=-2).add_(x1_norm)
    res = x2_norm.transpose(-2, -1) - 2 * x1 @ x2.transpose(-2, -1) + x1_norm
    res = res.clamp_min_(1e-30).sqrt_()
    return res


if __name__ == "__main__":
    x = torch.randn(640, 384)
    y = torch.randn(6400, 384)
    y0 = torch.cdist(x, y)
    y1 = my_cdist_p2(x, y)
    y2 = my_cdist_p2_v1(x, y)
    y3 = my_cdist_p2_v2(x, y)
    print(y0.size())                # [640, 6400]
    print(y0.eq(y1).sum().item())   # 3248923
    print(y1.eq(y2).sum().item())   # 4096000
    print(y2.eq(y3).sum().item())   # 3796318


    x = torch.randn(1, 640, 384)
    y = torch.randn(1, 6400, 384)
    y0 = torch.cdist(x, y)
    try:
        y1 = my_cdist_p2(x, y)
    except:
        print("my_cdist_p2只能处理二维数据")
    y2 = my_cdist_p2_v1(x, y)
    y3 = my_cdist_p2_v2(x, y)
    print(y0.size())                # [1, 640, 6400]
    print(y0.eq(y2).sum().item())   # 3254730
    print(y2.eq(y3).sum().item())   # 3796352<|MERGE_RESOLUTION|>--- conflicted
+++ resolved
@@ -181,19 +181,12 @@
             Tensor: Patch scores.
             Tensor: Locations of the nearest neighbor(s).
         """
-<<<<<<< HEAD
-        # 代表将图片分为4096个点，每个点都进行错误预测
-        print('nearest_neighbors', embedding.size(), self.memory_bank.size())       # [784, 384] [16385, 384] [1, 384] [16385, 384] 384代表每个点的维度(layer2和layer3拼接为384）
-        distances = my_cdist_p2_v2(embedding, self.memory_bank)  # euclidean norm
-        patch_scores, locations = distances.topk(k=n_neighbors, largest=False, dim=1)
-=======
         distances = torch.cdist(embedding, self.memory_bank, p=2.0)  # euclidean norm
         if n_neighbors == 1:
             # when n_neighbors is 1, speed up computation by using min instead of topk
             patch_scores, locations = distances.min(1)
         else:
             patch_scores, locations = distances.topk(k=n_neighbors, largest=False, dim=1)
->>>>>>> 573fbb32
         return patch_scores, locations
 
     def compute_anomaly_score(self, patch_scores: Tensor, locations: Tensor, embedding: Tensor) -> Tensor:
@@ -235,11 +228,7 @@
         # exit()
 
         # 5. Apply softmax to find the weights
-<<<<<<< HEAD
-        weights = (1 - F.softmax(distances.squeeze(), dim=-1))[..., 0]
-=======
         weights = (1 - F.softmax(distances.squeeze(), 1))[..., 0]
->>>>>>> 573fbb32
         # 6. Apply the weight factor to the score
         score = weights * score  # S^* in the paper
         return score
