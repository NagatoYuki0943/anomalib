"""Anomaly Map Generator for the PatchCore model implementation."""

# Copyright (C) 2022 Intel Corporation
# SPDX-License-Identifier: Apache-2.0

from typing import Tuple, Union

import torch
import torch.nn.functional as F
<<<<<<< HEAD
from kornia.filters import gaussian_blur2d
from torchvision.transforms import GaussianBlur
=======
>>>>>>> 2de548d2
from omegaconf import ListConfig
from torch import Tensor, nn

from anomalib.models.components import GaussianBlur2d


class AnomalyMapGenerator(nn.Module):
    """Generate Anomaly Heatmap."""

    def __init__(
        self,
        input_size: Union[ListConfig, Tuple],   # 原图大小 [512, 512]
        sigma: int = 4,
    ) -> None:
        super().__init__()
        self.input_size = input_size
        kernel_size = 2 * int(4.0 * sigma + 0.5) + 1
        self.blur = GaussianBlur2d(kernel_size=(kernel_size, kernel_size), sigma=(sigma, sigma), channels=1)

<<<<<<< HEAD
    def compute_anomaly_map(self, patch_scores: torch.Tensor, feature_map_shape: torch.Size) -> torch.Tensor:
        """ 取topk的每个像素最小值([:,0]),上采样到原图尺寸使用高斯模糊绘制热力图
            Pixel Level Anomaly Heatmap.

        Args:
            patch_scores (torch.Tensor): Patch-level anomaly scores                 [64*64, 9]
            feature_map_shape (torch.Size): 2-D feature map shape (width, height)   [64, 64]
=======
    def compute_anomaly_map(self, patch_scores: Tensor) -> torch.Tensor:
        """Pixel Level Anomaly Heatmap.

        Args:
            patch_scores (Tensor): Patch-level anomaly scores
>>>>>>> 2de548d2

        Returns:
            torch.Tensor: Map of the pixel-level anomaly scores
        """
<<<<<<< HEAD
        width, height = feature_map_shape   # 64, 64
        batch_size = len(patch_scores) // (width * height)  # 1

        # 找最小值绘制热力图
        # print(patch_scores[0])      # tensor([0.7414, 1.0792, 1.1504, 1.1571, 1.2120, 1.2858, 1.2905, 1.3153, 1.3586])
        # print(patch_scores[0][0])   # tensor(0.7414)
        anomaly_map = patch_scores[:, 0].reshape((batch_size, 1, width, height))                    # [64*64, 9] -> [64*64, 1] -> [1, 1, 64, 64]
        anomaly_map = F.interpolate(anomaly_map, size=(self.input_size[0], self.input_size[1]))     # [1, 1, 512, 512]

        kernel_size = 2 * int(4.0 * self.sigma + 0.5) + 1   # kernel_size=33
=======
        anomaly_map = F.interpolate(patch_scores, size=(self.input_size[0], self.input_size[1]))
        anomaly_map = self.blur(anomaly_map)
>>>>>>> 2de548d2

        # 导出时不使用它，自己写
        # anomaly_map = gaussian_blur2d(anomaly_map, (kernel_size, kernel_size), sigma=(self.sigma, self.sigma))
        # print('anomaly_map', anomaly_map.size())                                                  # [1, 1, 512, 512]
        return anomaly_map

<<<<<<< HEAD
    @staticmethod
    def compute_anomaly_score(patch_scores: torch.Tensor) -> torch.Tensor:
        """计算图片级别分数
            Compute Image-Level Anomaly Score.

        Args:
            patch_scores (torch.Tensor): Patch-level anomaly scores [4096, 9]
        Returns:
            torch.Tensor: Image-level anomaly scores
        """
        # 找最小值([:,0])中的最大值的下标，最大值意味着找最近的值中最大的，意味着找到的值是没法贴近其他的正常值，它这一行作为异常值进行计算置信度
        # print(patch_scores[:, 0].size())                          # [4096]
        # print(patch_scores[:, 0])                                 # tensor([0.7414, 0.8091, 0.6485,  ..., 0.4588, 0.6546, 0.3370])
        # print(patch_scores[:, 0][1051])                           # tensor(1.1790)
        max_scores = torch.argmax(patch_scores[:, 0])               # tensor(1051)  找最小值中的最大值的下标

        # 根据上面的最大值找到这一行（点）的全部数据
        confidence = torch.index_select(patch_scores, 0, max_scores)# [9] tensor([[1.1790, 1.3289, 1.3604, 1.4017, 1.4162, 1.4228, 1.4311, 1.4492, 1.4502]])
        # 1 - softmax
        weights = 1 - (torch.max(torch.exp(confidence)) / torch.sum(torch.exp(confidence)))     # 0.8814
        # print('score', torch.max(patch_scores[:, 0]))             # tensor(1.1790)
        score = weights * torch.max(patch_scores[:, 0])             # tensor(1.0392)
        # print('score', score)
        return score

    def __call__(self, **kwargs: torch.Tensor) -> Tuple[torch.Tensor, torch.Tensor]:
=======
    def forward(self, patch_scores: Tensor) -> Tensor:
>>>>>>> 2de548d2
        """Returns anomaly_map and anomaly_score.

        Args:
            patch_scores (Tensor): Patch-level anomaly scores

        Example
        >>> anomaly_map_generator = AnomalyMapGenerator(input_size=input_size)
        >>> map = anomaly_map_generator(patch_scores=patch_scores)

        Returns:
            Tensor: anomaly_map
        """
<<<<<<< HEAD

        if "patch_scores" not in kwargs:
            raise ValueError(f"Expected key `patch_scores`. Found {kwargs.keys()}")

        if "feature_map_shape" not in kwargs:
            raise ValueError(f"Expected key `feature_map_shape`. Found {kwargs.keys()}")

        # nearest_neighbors得到的结果 [64*64, 9]
        patch_scores = kwargs["patch_scores"]
        # 特征图大小 [64, 64]
        feature_map_shape = kwargs["feature_map_shape"]

        # 根据topk的最小值绘制像素级别热力图
        anomaly_map = self.compute_anomaly_map(patch_scores, feature_map_shape)     # [1, 1, 512, 512]
        # 得到图片级别分数
        anomaly_score = self.compute_anomaly_score(patch_scores)                    # [1]                   tensor(1.0392)
        # print('anomaly_score', anomaly_score)
        return anomaly_map, anomaly_score
=======
        anomaly_map = self.compute_anomaly_map(patch_scores)
        return anomaly_map
>>>>>>> 2de548d2
<|MERGE_RESOLUTION|>--- conflicted
+++ resolved
@@ -7,11 +7,6 @@
 
 import torch
 import torch.nn.functional as F
-<<<<<<< HEAD
-from kornia.filters import gaussian_blur2d
-from torchvision.transforms import GaussianBlur
-=======
->>>>>>> 2de548d2
 from omegaconf import ListConfig
 from torch import Tensor, nn
 
@@ -31,76 +26,23 @@
         kernel_size = 2 * int(4.0 * sigma + 0.5) + 1
         self.blur = GaussianBlur2d(kernel_size=(kernel_size, kernel_size), sigma=(sigma, sigma), channels=1)
 
-<<<<<<< HEAD
-    def compute_anomaly_map(self, patch_scores: torch.Tensor, feature_map_shape: torch.Size) -> torch.Tensor:
+    def compute_anomaly_map(self, patch_scores: Tensor) -> torch.Tensor:
         """ 取topk的每个像素最小值([:,0]),上采样到原图尺寸使用高斯模糊绘制热力图
             Pixel Level Anomaly Heatmap.
 
         Args:
             patch_scores (torch.Tensor): Patch-level anomaly scores                 [64*64, 9]
             feature_map_shape (torch.Size): 2-D feature map shape (width, height)   [64, 64]
-=======
-    def compute_anomaly_map(self, patch_scores: Tensor) -> torch.Tensor:
-        """Pixel Level Anomaly Heatmap.
-
-        Args:
-            patch_scores (Tensor): Patch-level anomaly scores
->>>>>>> 2de548d2
 
         Returns:
             torch.Tensor: Map of the pixel-level anomaly scores
         """
-<<<<<<< HEAD
-        width, height = feature_map_shape   # 64, 64
-        batch_size = len(patch_scores) // (width * height)  # 1
-
-        # 找最小值绘制热力图
-        # print(patch_scores[0])      # tensor([0.7414, 1.0792, 1.1504, 1.1571, 1.2120, 1.2858, 1.2905, 1.3153, 1.3586])
-        # print(patch_scores[0][0])   # tensor(0.7414)
-        anomaly_map = patch_scores[:, 0].reshape((batch_size, 1, width, height))                    # [64*64, 9] -> [64*64, 1] -> [1, 1, 64, 64]
-        anomaly_map = F.interpolate(anomaly_map, size=(self.input_size[0], self.input_size[1]))     # [1, 1, 512, 512]
-
-        kernel_size = 2 * int(4.0 * self.sigma + 0.5) + 1   # kernel_size=33
-=======
         anomaly_map = F.interpolate(patch_scores, size=(self.input_size[0], self.input_size[1]))
         anomaly_map = self.blur(anomaly_map)
->>>>>>> 2de548d2
 
-        # 导出时不使用它，自己写
-        # anomaly_map = gaussian_blur2d(anomaly_map, (kernel_size, kernel_size), sigma=(self.sigma, self.sigma))
-        # print('anomaly_map', anomaly_map.size())                                                  # [1, 1, 512, 512]
         return anomaly_map
 
-<<<<<<< HEAD
-    @staticmethod
-    def compute_anomaly_score(patch_scores: torch.Tensor) -> torch.Tensor:
-        """计算图片级别分数
-            Compute Image-Level Anomaly Score.
-
-        Args:
-            patch_scores (torch.Tensor): Patch-level anomaly scores [4096, 9]
-        Returns:
-            torch.Tensor: Image-level anomaly scores
-        """
-        # 找最小值([:,0])中的最大值的下标，最大值意味着找最近的值中最大的，意味着找到的值是没法贴近其他的正常值，它这一行作为异常值进行计算置信度
-        # print(patch_scores[:, 0].size())                          # [4096]
-        # print(patch_scores[:, 0])                                 # tensor([0.7414, 0.8091, 0.6485,  ..., 0.4588, 0.6546, 0.3370])
-        # print(patch_scores[:, 0][1051])                           # tensor(1.1790)
-        max_scores = torch.argmax(patch_scores[:, 0])               # tensor(1051)  找最小值中的最大值的下标
-
-        # 根据上面的最大值找到这一行（点）的全部数据
-        confidence = torch.index_select(patch_scores, 0, max_scores)# [9] tensor([[1.1790, 1.3289, 1.3604, 1.4017, 1.4162, 1.4228, 1.4311, 1.4492, 1.4502]])
-        # 1 - softmax
-        weights = 1 - (torch.max(torch.exp(confidence)) / torch.sum(torch.exp(confidence)))     # 0.8814
-        # print('score', torch.max(patch_scores[:, 0]))             # tensor(1.1790)
-        score = weights * torch.max(patch_scores[:, 0])             # tensor(1.0392)
-        # print('score', score)
-        return score
-
-    def __call__(self, **kwargs: torch.Tensor) -> Tuple[torch.Tensor, torch.Tensor]:
-=======
     def forward(self, patch_scores: Tensor) -> Tensor:
->>>>>>> 2de548d2
         """Returns anomaly_map and anomaly_score.
 
         Args:
@@ -113,26 +55,5 @@
         Returns:
             Tensor: anomaly_map
         """
-<<<<<<< HEAD
-
-        if "patch_scores" not in kwargs:
-            raise ValueError(f"Expected key `patch_scores`. Found {kwargs.keys()}")
-
-        if "feature_map_shape" not in kwargs:
-            raise ValueError(f"Expected key `feature_map_shape`. Found {kwargs.keys()}")
-
-        # nearest_neighbors得到的结果 [64*64, 9]
-        patch_scores = kwargs["patch_scores"]
-        # 特征图大小 [64, 64]
-        feature_map_shape = kwargs["feature_map_shape"]
-
-        # 根据topk的最小值绘制像素级别热力图
-        anomaly_map = self.compute_anomaly_map(patch_scores, feature_map_shape)     # [1, 1, 512, 512]
-        # 得到图片级别分数
-        anomaly_score = self.compute_anomaly_score(patch_scores)                    # [1]                   tensor(1.0392)
-        # print('anomaly_score', anomaly_score)
-        return anomaly_map, anomaly_score
-=======
         anomaly_map = self.compute_anomaly_map(patch_scores)
-        return anomaly_map
->>>>>>> 2de548d2
+        return anomaly_map