"""Anomaly Visualization."""

# Copyright (C) 2022 Intel Corporation
# SPDX-License-Identifier: Apache-2.0

from dataclasses import dataclass, field
from pathlib import Path
from typing import Dict, Iterator, List, Optional

import cv2
import matplotlib.figure
import matplotlib.pyplot as plt
import numpy as np
from skimage.segmentation import mark_boundaries

from anomalib.data.utils import read_image
from anomalib.post_processing.post_process import (
    add_anomalous_label,
    add_normal_label,
    superimpose_anomaly_map,
)


@dataclass
class ImageResult:
    """Collection of data needed to visualize the predictions for an image."""

    image: np.ndarray
    pred_score: float
    pred_label: str
    anomaly_map: Optional[np.ndarray] = None
    gt_mask: Optional[np.ndarray] = None
    pred_mask: Optional[np.ndarray] = None

    heat_map: np.ndarray = field(init=False)
    segmentations: np.ndarray = field(init=False)

    def __post_init__(self) -> None:
        """Generate heatmap overlay and segmentations, convert masks to images."""
        if self.anomaly_map is not None:
            self.heat_map = superimpose_anomaly_map(self.anomaly_map, self.image, normalize=False)
        if self.pred_mask is not None and self.pred_mask.max() <= 1.0:
            self.pred_mask *= 255
            self.segmentations = mark_boundaries(self.image, self.pred_mask, color=(1, 0, 0), mode="thick")
            if self.segmentations.max() <= 1.0:
                self.segmentations = (self.segmentations * 255).astype(np.uint8)
        if self.gt_mask is not None and self.gt_mask.max() <= 1.0:
            self.gt_mask *= 255


class Visualizer:
    """Class that handles the logic of composing the visualizations.

    Args:
        mode (str): visualization mode, either "full" or "simple"
        task (str): task type, either "segmentation" or "classification"
    """

    def __init__(self, mode: str, task: str) -> None:
        if mode not in ["full", "simple"]:
            raise ValueError(f"Unknown visualization mode: {mode}. Please choose one of ['full', 'simple']")
        self.mode = mode
        if task not in ["classification", "segmentation"]:
            raise ValueError(f"Unknown task type: {mode}. Please choose one of ['classification', 'segmentation']")
        self.task = task

    def visualize_batch(self, batch: Dict) -> Iterator[np.ndarray]:
        """Generator that yields a visualization result for each item in the batch.

        Args:
            batch (Dict): Dictionary containing the ground truth and predictions of a batch of images.

        Returns:
            Generator that yields a display-ready visualization for each image.
        """
        batch_size, _num_channels, height, width = batch["image"].size()
        for i in range(batch_size):
            image_result = ImageResult(
                image=read_image(path=batch["image_path"][i], image_size=(height, width)),
                pred_score=batch["pred_scores"][i].cpu().numpy().item(),
                pred_label=batch["pred_labels"][i].cpu().numpy().item(),
                anomaly_map=batch["anomaly_maps"][i].cpu().numpy() if "anomaly_maps" in batch else None,
                pred_mask=batch["pred_masks"][i].squeeze().int().cpu().numpy() if "pred_masks" in batch else None,
                gt_mask=batch["mask"][i].squeeze().int().cpu().numpy() if "mask" in batch else None,
            )
            yield self.visualize_image(image_result)

    def visualize_image(self, image_result: ImageResult) -> np.ndarray:
        """Generate the visualization for an image.

        Args:
            image_result (ImageResult): GT and Prediction data for a single image.

        Returns:
            The full or simple visualization for the image, depending on the specified mode.
        """
        if self.mode == "full":
            return self._visualize_full(image_result)
        if self.mode == "simple":
            return self._visualize_simple(image_result)
        raise ValueError(f"Unknown visualization mode: {self.mode}")

    def _visualize_full(self, image_result: ImageResult) -> np.ndarray:
        """Generate the full set of visualization for an image.

        The full visualization mode shows a grid with subplots that contain the original image, the GT mask (if
        available), the predicted heat map, the predicted segmentation mask (if available), and the predicted
        segmentations (if available).

        Args:
            image_result (ImageResult): GT and Prediction data for a single image.

        Returns:
            An image showing the full set of visualizations for the input image.
        """
        visualization = ImageGrid()
        if self.task == "segmentation":
            assert image_result.pred_mask is not None
            visualization.add_image(image_result.image, "Image")
            if image_result.gt_mask is not None:
                visualization.add_image(image=image_result.gt_mask, color_map="gray", title="Ground Truth")
            visualization.add_image(image_result.heat_map, "Predicted Heat Map")
            visualization.add_image(image=image_result.pred_mask, color_map="gray", title="Predicted Mask")
            visualization.add_image(image=image_result.segmentations, title="Segmentation Result")
        elif self.task == "classification":
            visualization.add_image(image_result.image, title="Image")
            if image_result.pred_label:
                image_classified = add_anomalous_label(image_result.image, image_result.pred_score)
            else:
                image_classified = add_normal_label(image_result.image, 1 - image_result.pred_score)
            visualization.add_image(image=image_classified, title="Prediction")

        return visualization.generate()

    def _visualize_simple(self, image_result: ImageResult) -> np.ndarray:
        """Generate a simple visualization for an image.

        The simple visualization mode only shows the model's predictions in a single image.

        Args:
            image_result (ImageResult): GT and Prediction data for a single image.

        Returns:
            An image showing the simple visualization for the input image.
        """
        if self.task == "segmentation":
            visualization = mark_boundaries(
                image_result.heat_map, image_result.pred_mask, color=(1, 0, 0), mode="thick"
            )
            return (visualization * 255).astype(np.uint8)
        if self.task == "classification":
            if image_result.pred_label:
                image_classified = add_anomalous_label(image_result.image, image_result.pred_score)
            else:
                image_classified = add_normal_label(image_result.image, 1 - image_result.pred_score)
            return image_classified
        raise ValueError(f"Unknown task type: {self.task}")

    @staticmethod
    def show(title: str, image: np.ndarray, delay: int = 0) -> None:
        """Show an image on the screen.

        Args:
            title (str): Title that will be given to the window showing the image.
            image (np.ndarray): Image that will be shown in the window.
            delay (int): Delay in milliseconds to wait for keystroke. 0 for infinite.
        """
        image = cv2.cvtColor(image, cv2.COLOR_RGB2BGR)
        cv2.imshow(title, image)
        cv2.waitKey(delay)
        cv2.destroyAllWindows()

    @staticmethod
    def save(file_path: Path, image: np.ndarray) -> None:
        """Save an image to the file system.

        Args:
            file_path (Path): Path to which the image will be saved.
            image (np.ndarray): Image that will be saved to the file system.
        """
        file_path.parent.mkdir(parents=True, exist_ok=True)
        image = cv2.cvtColor(image, cv2.COLOR_RGB2BGR)
        cv2.imwrite(str(file_path), image)


class ImageGrid:
    """Helper class that compiles multiple images into a grid using subplots.

    Individual images can be added with the `add_image` method. When all images have been added, the `generate` method
    must be called to compile the image grid and obtain the final visualization.
    """

    def __init__(self):
        self.images: List[Dict] = []
        self.figure: matplotlib.figure.Figure
        self.axis: np.ndarray

    def add_image(self, image: np.ndarray, title: Optional[str] = None, color_map: Optional[str] = None) -> None:
        """Add an image to the grid.

        Args:
          image (np.ndarray): Image which should be added to the figure.
          title (str): Image title shown on the plot.
          color_map (Optional[str]): Name of matplotlib color map used to map scalar data to colours. Defaults to None.
        """
        image_data = dict(image=image, title=title, color_map=color_map)
        self.images.append(image_data)

    def generate(self) -> np.ndarray:
        """Generate the image.

        Returns:
            Image consisting of a grid of added images and their title.
        """
        num_cols = len(self.images)
<<<<<<< HEAD
        # figure_size = (num_cols * 3, 3)
        figure_size = (num_cols * 15, 15)   # 调整图片大小
=======
        figure_size = (num_cols * 5, 5)
>>>>>>> 2de548d2
        self.figure, self.axis = plt.subplots(1, num_cols, figsize=figure_size)
        self.figure.subplots_adjust(right=0.9)

        axes = self.axis if isinstance(self.axis, np.ndarray) else np.array([self.axis])
        for axis, image_dict in zip(axes, self.images):
            axis.axes.xaxis.set_visible(False)
            axis.axes.yaxis.set_visible(False)
            axis.imshow(image_dict["image"], image_dict["color_map"], vmin=0, vmax=255)
            if image_dict["title"] is not None:
                axis.title.set_text(image_dict["title"])
        self.figure.canvas.draw()
        # convert canvas to numpy array to prepare for visualization with opencv
        img = np.frombuffer(self.figure.canvas.tostring_rgb(), dtype=np.uint8)
        img = img.reshape(self.figure.canvas.get_width_height()[::-1] + (3,))
        plt.close(self.figure)
        return img<|MERGE_RESOLUTION|>--- conflicted
+++ resolved
@@ -213,12 +213,7 @@
             Image consisting of a grid of added images and their title.
         """
         num_cols = len(self.images)
-<<<<<<< HEAD
-        # figure_size = (num_cols * 3, 3)
-        figure_size = (num_cols * 15, 15)   # 调整图片大小
-=======
-        figure_size = (num_cols * 5, 5)
->>>>>>> 2de548d2
+        figure_size = (num_cols * 5, 5)     # 调整图片大小
         self.figure, self.axis = plt.subplots(1, num_cols, figsize=figure_size)
         self.figure.subplots_adjust(right=0.9)
 
