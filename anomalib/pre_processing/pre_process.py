"""Pre Process.

This module contains `PreProcessor` class that applies preprocessing
to an input image before the forward-pass stage.
"""

# Copyright (C) 2022 Intel Corporation
# SPDX-License-Identifier: Apache-2.0

from __future__ import annotations

import logging
import warnings
from typing import Any

import albumentations as A
from albumentations.pytorch import ToTensorV2

logger = logging.getLogger(__name__)


def get_image_height_and_width(image_size: int | tuple | None = None) -> tuple[int | None, int | None]:
    """Get image height and width from ``image_size`` variable.

    Args:
        image_size (int | tuple | None, optional): Input image size.

    Raises:
        ValueError: Image size not None, int or tuple.

    Examples:
        >>> get_image_height_and_width(image_size=256)
        (256, 256)

        >>> get_image_height_and_width(image_size=(256, 256))
        (256, 256)

        >>> get_image_height_and_width(image_size=(256, 256, 3))
        (256, 256)

        >>> get_image_height_and_width(image_size=256.)
        Traceback (most recent call last):
        File "<string>", line 1, in <module>
        File "<string>", line 18, in get_image_height_and_width
        ValueError: ``image_size`` could be either int or tuple[int, int]

    Returns:
        tuple[int | None, int | None]: A tuple containing image height and width values.
    """
    height_and_width: tuple[int | None, int | None]
    if isinstance(image_size, int):
        height_and_width = (image_size, image_size)
    elif isinstance(image_size, tuple):
        height_and_width = int(image_size[0]), int(image_size[1])
    elif image_size is None:
        height_and_width = (None, None)
    else:
        raise ValueError("``image_size`` could be either int or tuple[int, int]")

    return height_and_width


def get_transforms(
    config: str | A.Compose | None = None,
    image_size: int | tuple | None = None,
    to_tensor: bool = True,
) -> A.Compose:
    """Get transforms from config or image size.

    Args:
        config (str | A.Compose | None, optional): Albumentations transforms.
            Either config or albumentations ``Compose`` object. Defaults to None.
        image_size (int | tuple | None, optional): Image size to transform. Defaults to None.
        to_tensor (bool, optional): Boolean to convert the final transforms into Torch tensor. Defaults to True.

    Raises:
        ValueError: When both ``config`` and ``image_size`` is ``None``.
        ValueError: When ``config`` is not a ``str`` or `A.Compose`` object.

    Returns:
        A.Compose: Albumentation ``Compose`` object containing the image transforms.

    Examples:
        >>> import skimage
        >>> image = skimage.data.astronaut()

        >>> transforms = get_transforms(image_size=256, to_tensor=False)
        >>> output = transforms(image=image)
        >>> output["image"].shape
        (256, 256, 3)

        >>> transforms = get_transforms(image_size=256, to_tensor=True)
        >>> output = transforms(image=image)
        >>> output["image"].shape
        torch.Size([3, 256, 256])


        Transforms could be read from albumentations Compose object.
        >>> import albumentations as A
        >>> from albumentations.pytorch import ToTensorV2
        >>> config = A.Compose([A.Resize(512, 512), ToTensorV2()])
        >>> transforms = get_transforms(config=config, to_tensor=False)
        >>> output = transforms(image=image)
        >>> output["image"].shape
        (512, 512, 3)
        >>> type(output["image"])
        numpy.ndarray

        Transforms could be deserialized from a yaml file.
        >>> transforms = A.Compose([A.Resize(1024, 1024), ToTensorV2()])
        >>> A.save(transforms, "/tmp/transforms.yaml", data_format="yaml")
        >>> transforms = get_transforms(config="/tmp/transforms.yaml")
        >>> output = transforms(image=image)
        >>> output["image"].shape
        torch.Size([3, 1024, 1024])
    """
    warnings.warn(
        DeprecationWarning(
            "The function anomalib.pre_processing.pre_process.get_transforms is deprecated and will be removed in a "
            "future release. Please use anomalib.data.utils.transform.get_transforms instead."
        )
    )

    if config is None is image_size:
        raise ValueError(
            "Both config and image_size cannot be `None`. "
            "Provide either config file to de-serialize transforms "
            "or image_size to get the default transformations"
        )

    transforms: A.Compose

    if config is None and image_size is not None:
        logger.warning("Transform configs has not been provided. Images will be normalized using ImageNet statistics.")

        height, width = get_image_height_and_width(image_size)
        transforms = A.Compose(
            [
                A.Resize(height=height, width=width, always_apply=True),
                A.Normalize(mean=(0.485, 0.456, 0.406), std=(0.229, 0.224, 0.225)),
                ToTensorV2(),
            ]
        )

    if config is not None:
        if isinstance(config, str):
            transforms = A.load(filepath=config, data_format="yaml")
        elif isinstance(config, A.Compose):
            transforms = config
        else:
            raise ValueError("config could be either ``str`` or ``A.Compose``")

    if not to_tensor:
        if isinstance(transforms[-1], ToTensorV2):
            transforms = A.Compose(transforms[:-1])

    # always resize to specified image size
    if not any(isinstance(transform, A.Resize) for transform in transforms) and image_size is not None:
        height, width = get_image_height_and_width(image_size)
        transforms = A.Compose([A.Resize(height=height, width=width, always_apply=True), transforms])

    return transforms


class PreProcessor:
    """Applies pre-processing and data augmentations to the input and returns the transformed output.

    Output could be either numpy ndarray or torch tensor.
    When `PreProcessor` class is used for training, the output would be `torch.Tensor`.
    For the inference it returns a numpy array.

    Args:
        config (str | A.Compose | None, optional): Transformation configurations.
            When it is ``None``, ``PreProcessor`` only applies resizing. When it is ``str``
            it loads the config via ``albumentations`` deserialisation methos . Defaults to None.
        image_size (int | tuple | None, optional): When there is no config,
        ``image_size`` resizes the image. Defaults to None.
        to_tensor (bool, optional): Boolean to check whether the augmented image is transformed
            into a tensor or not. Defaults to True.

    Examples:
        >>> import skimage
        >>> image = skimage.data.astronaut()

        >>> pre_processor = PreProcessor(image_size=256, to_tensor=False)
        >>> output = pre_processor(image=image)
        >>> output["image"].shape
        (256, 256, 3)

        >>> pre_processor = PreProcessor(image_size=256, to_tensor=True)
        >>> output = pre_processor(image=image)
        >>> output["image"].shape
        torch.Size([3, 256, 256])


        Transforms could be read from albumentations Compose object.
            >>> import albumentations as A
            >>> from albumentations.pytorch import ToTensorV2
            >>> config = A.Compose([A.Resize(512, 512), ToTensorV2()])
            >>> pre_processor = PreProcessor(config=config, to_tensor=False)
            >>> output = pre_processor(image=image)
            >>> output["image"].shape
            (512, 512, 3)
            >>> type(output["image"])
            numpy.ndarray

        Transforms could be deserialized from a yaml file.
            >>> transforms = A.Compose([A.Resize(1024, 1024), ToTensorV2()])
            >>> A.save(transforms, "/tmp/transforms.yaml", data_format="yaml")
            >>> pre_processor = PreProcessor(config="/tmp/transforms.yaml")
            >>> output = pre_processor(image=image)
            >>> output["image"].shape
            torch.Size([3, 1024, 1024])
    """

    def __init__(
        self,
<<<<<<< HEAD
        config: Optional[Union[str, A.Compose]] = None,
        image_size: Optional[Union[int, Tuple]] = None, # [224, 224]
=======
        config: str | A.Compose | None = None,
        image_size: int | tuple | None = None,
>>>>>>> 72f3af1b
        to_tensor: bool = True,
    ) -> None:
        warnings.warn(
            DeprecationWarning(
                "The PreProcessor class is deprecated and will be removed in a future release. You can now directly "
                "pass the A.Compose object to your Anomalib datasets using the 'transform' keyword argument."
            )
        )
        self.config = config
        self.image_size = image_size
        self.to_tensor = to_tensor

        self.transforms = get_transforms(config, image_size, to_tensor)

    def __call__(self, *args, **kwargs) -> dict[str, Any]:
        """Return transformed arguments."""
        return self.transforms(*args, **kwargs)<|MERGE_RESOLUTION|>--- conflicted
+++ resolved
@@ -215,13 +215,8 @@
 
     def __init__(
         self,
-<<<<<<< HEAD
-        config: Optional[Union[str, A.Compose]] = None,
-        image_size: Optional[Union[int, Tuple]] = None, # [224, 224]
-=======
         config: str | A.Compose | None = None,
-        image_size: int | tuple | None = None,
->>>>>>> 72f3af1b
+        image_size: int | tuple | None = None,  # [224, 224]
         to_tensor: bool = True,
     ) -> None:
         warnings.warn(
