--- conflicted
+++ resolved
@@ -57,14 +57,8 @@
     model: AnomalyModule,
     input_size: list[int] | tuple[int, int],
     export_mode: ExportMode,
-<<<<<<< HEAD
-    export_root: Union[str, Path],
-    export_dir: str = "optimization"
-):
-=======
     export_root: str | Path,
 ) -> None:
->>>>>>> 72f3af1b
     """Export the model to onnx format and (optionally) convert to OpenVINO IR if export mode is set to OpenVINO.
 
     Metadata.json is generated regardless of export mode.
@@ -81,18 +75,14 @@
 
     Args:
         model (AnomalyModule): Model to convert.
-<<<<<<< HEAD
-        input_size (Union[List[int], Tuple[int, int]]): Image size used as the input for onnx converter.
-=======
         input_size (list[int] | tuple[int, int]): Image size used as the input for onnx converter.
         export_root (str | Path): Path to exported ONNX/OpenVINO IR.
->>>>>>> 72f3af1b
         export_mode (ExportMode): Mode to export the model. ONNX or OpenVINO.
         export_root (Union[str, Path]): Path to exported ONNX/torchscirpt/OpenVINO IR.
         export_dir (str): Path to exported ONNX/torchscirpt/OpenVINO IR dir.
     """
     # Write metadata to json file. The file is written in the save directory.
-    export_path: Path = Path(str(export_root)) / export_dir
+    export_path: Path = Path(str(export_root)) / export_mode.value
     export_path.mkdir(parents=True, exist_ok=True)
     with (Path(export_path) / "meta_data.json").open("w", encoding="utf-8") as metadata_file:
         meta_data = get_model_metadata(model)
@@ -113,8 +103,7 @@
         _export_to_openvino(export_path, onnx_path)
 
 
-<<<<<<< HEAD
-def _export_to_torchscript(model: AnomalyModule, input_size: Union[List[int], Tuple[int, int]], export_path: Path) -> Path:
+def _export_to_torchscript(model: AnomalyModule, input_size: list[int, tuple[int, int]], export_path: Path) -> Path:
     """Export model to torchscript.
 
     Args:
@@ -137,10 +126,7 @@
     print("export torchscript success!")
 
 
-def _export_to_onnx(model: AnomalyModule, input_size: Union[List[int], Tuple[int, int]], export_path: Path) -> Path:
-=======
 def _export_to_onnx(model: AnomalyModule, input_size: list[int] | tuple[int, int], export_path: Path) -> Path:
->>>>>>> 72f3af1b
     """Export model to onnx.
 
     Args:
