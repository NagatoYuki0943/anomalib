"""This module contains Torch inference implementations."""

# Copyright (C) 2022 Intel Corporation
# SPDX-License-Identifier: Apache-2.0

from pathlib import Path
from typing import Any, Dict, Optional, Union

import cv2
import numpy as np
import torch
from omegaconf import DictConfig, ListConfig
from torch import Tensor

from anomalib.config import get_configurable_parameters
from anomalib.deploy.export import get_model_metadata
from anomalib.models import get_model
from anomalib.models.components import AnomalyModule
from anomalib.pre_processing import PreProcessor

from .base_inferencer import Inferencer


class TorchInferencer(Inferencer):
    """PyTorch implementation for the inference.

    Args:
        config (Union[str, Path, DictConfig, ListConfig]): Configurable parameters that are used
            during the training stage.
        model_source (Union[str, Path, AnomalyModule]): Path to the model ckpt file or the Anomaly model.   保存的模型路径
        meta_data_path (Union[str, Path], optional): Path to metadata file. If none, it tries to load the params
                from the model state_dict. Defaults to None.
        device (Optional[str], optional): Device to use for inference. Options are auto, cpu, cuda. Defaults to "auto".
    """

    def __init__(
        self,
        config: Union[str, Path, DictConfig, ListConfig],
        model_source: Union[str, Path, AnomalyModule],
        meta_data_path: Optional[Union[str, Path]] = None,
        device: str = "auto",
    ):

        self.device = self._get_device(device)

        # Check and load the configuration
        if isinstance(config, (str, Path)):
            self.config = get_configurable_parameters(config_path=config)
        elif isinstance(config, (DictConfig, ListConfig)):
            self.config = config
        else:
            raise ValueError(f"Unknown config type {type(config)}")

        # Check and load the model weights.
        if isinstance(model_source, AnomalyModule):
            self.model = model_source
        else:
            self.model = self.load_model(model_source)

        self.meta_data = self._load_meta_data(meta_data_path)

<<<<<<< HEAD
    #----------------------------------------------------#
    #   从file或模型中读取metadata，如image_threshold，pixel_threshold，min，max
    #----------------------------------------------------#
=======
    def _get_device(self, device: str) -> torch.device:
        """Get the device to use for inference.

        Args:
            device (str): Device to use for inference. Options are auto, cpu, cuda.

        Returns:
            torch.device: Device to use for inference.
        """
        if device not in ("auto", "cpu", "cuda", "gpu"):
            raise ValueError(f"Unknown device {device}")

        if device == "auto":
            device = "cuda" if torch.cuda.is_available() else "cpu"
        elif device == "gpu":
            device = "cuda"
        return torch.device(device)

>>>>>>> 74595c9a
    def _load_meta_data(self, path: Optional[Union[str, Path]] = None) -> Union[Dict, DictConfig]:
        """Load metadata from file or from model state dict.

        Args:
            path (Optional[Union[str, Path]], optional): Path to metadata file. If none, it tries to load the params
                from the model state_dict. Defaults to None.

        Returns:
            Dict: Dictionary containing the meta_data.
        """
        meta_data: Union[DictConfig, Dict[str, Union[float, Tensor, np.ndarray]]]
        if path is None:
            meta_data = get_model_metadata(self.model)
        else:
            meta_data = super()._load_meta_data(path)
        return meta_data

    #----------------------------------------------------#
    #   读取pytorch模型
    #----------------------------------------------------#
    def load_model(self, path: Union[str, Path]) -> AnomalyModule:
        """ 读取pytorch模型
            Load the PyTorch model.

        Args:
            path (Union[str, Path]): Path to model ckpt file.

        Returns:
            (AnomalyModule): PyTorch Lightning model.
        """
        model = get_model(self.config)
        model.load_state_dict(torch.load(path, map_location=self.device)["state_dict"])
        model.eval()
        return model.to(self.device)

    #----------------------------------------------------#
    #   预处理，在base.py的Inferencer.predict()中使用了
    #   主要是缩放图片，标准化，ToTensor
    #----------------------------------------------------#
    def pre_process(self, image: np.ndarray) -> Tensor:
        """Pre process the input image by applying transformations.

        Args:
            image (np.ndarray): Input image

        Returns:
            Tensor: pre-processed image.
        """
        transform_config = (
            self.config.dataset.transform_config.val if "transform_config" in self.config.dataset.keys() else None
        )
        image_size = tuple(self.config.dataset.image_size)          # 512 512
        pre_processor = PreProcessor(transform_config, image_size)  # 图片预处理程序
        processed_image = pre_processor(image=image)["image"]       # 图片预处理

        if len(processed_image) == 3:
            processed_image = processed_image.unsqueeze(0)
<<<<<<< HEAD
        return processed_image
=======

        return processed_image.to(self.device)
>>>>>>> 74595c9a

    #----------------------------------------------------#
    #   forward.py的Inferencer.predict()中使用了
    #----------------------------------------------------#
    def forward(self, image: Tensor) -> Tensor:
        """Forward-Pass input tensor to the model.

        Args:
            image (Tensor): Input tensor.

        Returns:
            Tensor: Output predictions.
        """
        return self.model(image)

    #----------------------------------------------------#
    #   后处理，在base.py的Inferencer.predict()中使用了
    #   将forward获得的热力图(1,1,512,512)和score(1.0392)标准化，使用了metadata中的min和max
    #   将图片还原到原图尺寸
    #----------------------------------------------------#
    def post_process(self, predictions: Tensor, meta_data: Optional[Union[Dict, DictConfig]] = None) -> Dict[str, Any]:
        """Post process the output predictions.

        Args:
            predictions (Tensor): Raw output predicted by the model.
            meta_data (Dict, optional): Meta data. Post-processing step sometimes requires
                additional meta data such as image shape. This variable comprises such info.
                Defaults to None.

        Returns:
            Dict[str, Union[str, float, np.ndarray]]: Post processed prediction results.
        """
        if meta_data is None:
            meta_data = self.meta_data

        if isinstance(predictions, Tensor):
            anomaly_map = predictions.detach().cpu().numpy()
            pred_score = anomaly_map.reshape(-1).max()
        else:
            # NOTE: Patchcore `forward`` returns heatmap and score.
            #   We need to add the following check to ensure the variables
            #   are properly assigned. Without this check, the code
            #   throws an error regarding type mismatch torch vs np.
            if isinstance(predictions[1], (Tensor)):
                anomaly_map, pred_score = predictions
                anomaly_map = anomaly_map.detach().cpu().numpy()    # [1, 1, 224, 224]
                pred_score = pred_score.detach().cpu().numpy()      # 1.0392
            else:
                anomaly_map, pred_score = predictions
                pred_score = pred_score.detach()

        # Common practice in anomaly detection is to assign anomalous
        # label to the prediction if the prediction score is greater
        # than the image threshold.
        pred_label: Optional[str] = None
        if "image_threshold" in meta_data:
            pred_idx = pred_score >= meta_data["image_threshold"]
            pred_label = "Anomalous" if pred_idx else "Normal"

        pred_mask: Optional[np.ndarray] = None
        if "pixel_threshold" in meta_data:
            pred_mask = (anomaly_map >= meta_data["pixel_threshold"]).squeeze().astype(np.uint8)

<<<<<<< HEAD
        anomaly_map = anomaly_map.squeeze() # [1, 1, 224, 224] -> [224, 224]
        anomaly_map, pred_score = self._normalize(anomaly_map, pred_score, meta_data)
=======
        anomaly_map = anomaly_map.squeeze()
        anomaly_map, pred_score = self._normalize(anomaly_maps=anomaly_map, pred_scores=pred_score, meta_data=meta_data)
>>>>>>> 74595c9a

        if isinstance(anomaly_map, Tensor):
            anomaly_map = anomaly_map.detach().cpu().numpy()

        #------------------------------#
        #   缩放到原图尺寸
        #------------------------------#
        if "image_shape" in meta_data and anomaly_map.shape != meta_data["image_shape"]:
            image_height = meta_data["image_shape"][0]
            image_width = meta_data["image_shape"][1]
            anomaly_map = cv2.resize(anomaly_map, (image_width, image_height))

            if pred_mask is not None:
                pred_mask = cv2.resize(pred_mask, (image_width, image_height))

        return {
            "anomaly_map": anomaly_map,
            "pred_label": pred_label,
            "pred_score": pred_score,
            "pred_mask": pred_mask,
        }<|MERGE_RESOLUTION|>--- conflicted
+++ resolved
@@ -59,11 +59,6 @@
 
         self.meta_data = self._load_meta_data(meta_data_path)
 
-<<<<<<< HEAD
-    #----------------------------------------------------#
-    #   从file或模型中读取metadata，如image_threshold，pixel_threshold，min，max
-    #----------------------------------------------------#
-=======
     def _get_device(self, device: str) -> torch.device:
         """Get the device to use for inference.
 
@@ -82,7 +77,9 @@
             device = "cuda"
         return torch.device(device)
 
->>>>>>> 74595c9a
+    #----------------------------------------------------#
+    #   从file或模型中读取metadata，如image_threshold，pixel_threshold，min，max
+    #----------------------------------------------------#
     def _load_meta_data(self, path: Optional[Union[str, Path]] = None) -> Union[Dict, DictConfig]:
         """Load metadata from file or from model state dict.
 
@@ -140,12 +137,8 @@
 
         if len(processed_image) == 3:
             processed_image = processed_image.unsqueeze(0)
-<<<<<<< HEAD
-        return processed_image
-=======
 
         return processed_image.to(self.device)
->>>>>>> 74595c9a
 
     #----------------------------------------------------#
     #   forward.py的Inferencer.predict()中使用了
@@ -209,13 +202,8 @@
         if "pixel_threshold" in meta_data:
             pred_mask = (anomaly_map >= meta_data["pixel_threshold"]).squeeze().astype(np.uint8)
 
-<<<<<<< HEAD
         anomaly_map = anomaly_map.squeeze() # [1, 1, 224, 224] -> [224, 224]
-        anomaly_map, pred_score = self._normalize(anomaly_map, pred_score, meta_data)
-=======
-        anomaly_map = anomaly_map.squeeze()
         anomaly_map, pred_score = self._normalize(anomaly_maps=anomaly_map, pred_scores=pred_score, meta_data=meta_data)
->>>>>>> 74595c9a
 
         if isinstance(anomaly_map, Tensor):
             anomaly_map = anomaly_map.detach().cpu().numpy()
