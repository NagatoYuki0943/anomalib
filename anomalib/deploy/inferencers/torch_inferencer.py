--- conflicted
+++ resolved
@@ -134,13 +134,8 @@
         transform_config = (
             self.config.dataset.transform_config.eval if "transform_config" in self.config.dataset.keys() else None
         )
-<<<<<<< HEAD
-        image_size = tuple(self.config.dataset.image_size)          # 512 512
-        pre_processor = PreProcessor(transform_config, image_size)  # 图片预处理程序
-        processed_image = pre_processor(image=image)["image"]       # 图片预处理
-=======
-
-        image_size = (self.config.dataset.image_size[0], self.config.dataset.image_size[1])
+
+        image_size = (self.config.dataset.image_size[0], self.config.dataset.image_size[1]) # 512 512
         center_crop = self.config.dataset.get("center_crop")
         if center_crop is not None:
             center_crop = tuple(center_crop)
@@ -149,7 +144,6 @@
             config=transform_config, image_size=image_size, center_crop=center_crop, normalization=normalization
         )
         processed_image = transform(image=image)["image"]
->>>>>>> 18e1063a
 
         if len(processed_image) == 3:
             processed_image = processed_image.unsqueeze(0)
